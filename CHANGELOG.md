# Changelog

All notable changes to this project will be documented in this file.

The format is based on [Keep a Changelog](https://keepachangelog.com/en/1.0.0/),
and this project adheres to [Semantic Versioning](https://semver.org/spec/v2.0.0.html).

## [Unreleased]

<<<<<<< HEAD
### Added

- RS-18: implement token management commands in `reduct-cli`, [PR-413](https://github.com/reductstore/reductstore/pull/413)
- RS-181: add support for commercial license in `reduct-cli`, [PR-414](https://github.com/reductstore/reductstore/pull/414)
- RS-212: add --ignore-ssl flag to reduct-cli, [PR-415](https://github.com/reductstore/reductstore/pull/415)
=======
## [1.9.2] - 2024-03-15

### Fixed

- RS-218: Fix block migration, [PR-416](https://github.com/reductstore/reductstore/pull/416)
>>>>>>> 9f21b1f1

## [1.9.1] - 2024-03-09

### Fixed

- Fix build on ARM32, [PR-411](https://github.com/reductstore/reductstore/pull/411)

## [1.9.0] - 2024-03-08

### Added

- RS-156: Support for commercial license, [PR-400](https://github.com/reductstore/reductstore/pull/400)
- RS-187: Speed up startup time, [PR-402](https://github.com/reductstore/reductstore/pull/403/)

### Changed

- reduct-rs: Move `reduct-rs` to separated repository, [PR-395](https://github.com/reductstore/reductstore/pull/395)
- RS-95: Update `axum` up to 0.7, [PR-401](https://github.com/reductstore/reductstore/pull/401)
- Update Web Console to v1.5.0, [PR-406](https://github.com/reductstore/reductstore/pull/406)
- RS-198: improve error message for expired query id, [PR-408](https://github.com/reductstore/reductstore/pull/408)

### Fixed

- RS-195: check path and query before unwrap them in middleware, [PR-407](https://github.com/reductstore/reductstore/pull/407)

### Security

- Bump mio from 0.8.10 to 0.8.11, [PR-409](https://github.com/reductstore/reductstore/pull/409)

## [1.8.2] - 2024-02-10

### Fixed

- RS-162: Fix locked block by read/write operation, [PR-398](https://github.com/reductstore/reductstore/pull/398)
- RS-155: Wait for incomplete records during replication, [PR-399](https://github.com/reductstore/reductstore/pull/399)

## [1.8.1] - 2024-01-28

### Fixed

- Stuck last replication error, [PR-393](https://github.com/reductstore/reductstore/pull/393)

## [1.8.0] - 2024-01-24

### Added

- reductstore: Cargo feature `web-console` to build without Web Console, [PR-365](https://github.com/reductstore/reductstore/pull/365)
- reductstore: Web Console v1.4.0
- reduct-cli: `bucket` command to manage buckets, [PR-367](https://github.com/reductstore/reductstore/pull/367)
- reductstore: Data replication, [PR-377](https://github.com/reductstore/reductstore/pull/377)
- reductstore: CRUD API and diagnostics for replication, [PR-380](https://github.com/reductstore/reductstore/pull/380)
- reduct-rs: Implement replication API, [PR-391](https://github.com/reductstore/reductstore/pull/391)

### Fixed

- reductstore: Stop downloading Web Console at docs.rs build, [PR-366](https://github.com/reductstore/reductstore/pull/366)
- reductstore: Sync write tasks with HTTP API to avoid unfinished records, [PR-374](https://github.com/reductstore/reductstore/pull/374)
- reductstore: Re-create a transaction log of replication if it is broken, [PR-379](https://github.com/reductstore/reductstore/pull/379)
- reductstore: Status for unfinished records, [PR-381](https://github.com/reductstore/reductstore/pull/381)
- reductstore: Discard replication for any storage errors, [PR-382](https://github.com/reductstore/reductstore/pull/382)
- reductstore: CPU consumption for replication, [PR-383](https://github.com/reductstore/reductstore/pull/383)
- reductstore: GET /api/v1/replications/:replication_name empty diagnostics, [PR-384](https://github.com/reductstore/reductstore/pull/384)
- reductstore: Error counting in replication diagnostics, [PR-385](https://github.com/reductstore/reductstore/pull/385)
- reductstore: Discard transaction from replication log if remote bucket is available, [PR-386](https://github.com/reductstore/reductstore/pull/386)
- reductstore: Use only HTTP1 for replication engine, [PR-388](https://github.com/reductstore/reductstore/pull/388)
- reductstore: Mask access token for remote instance in replication, [PR-390](https://github.com/reductstore/reductstore/pull/390)

### Changed

- reductstore: Refactor read and write operation with tokio channels, [PR-370](https://github.com/reductstore/reductstore/pull/370)
- docs: update link to new website, [PR-375](https://github.com/reductstore/reductstore/pull/375)
- reductstore: Update Web Console to v1.4.1, [PR-389](https://github.com/reductstore/reductstore/pull/389)

### Removed

- docs: remove /docs with GitBook docs, [PR-376](https://github.com/reductstore/reductstore/pull/376)

## [1.7.3] - 2023-11-08

## Fixed

- reductstore: Fix entry size calculation, [PR-373](https://github.com/reductstore/reductstore/pull/373)

## [1.7.2] - 2023-11-01

## Fixed

- reduct-rs: Fix query URL in ReductClient, [PR-372](https://github.com/reductstore/reductstore/pull/372)

## [1.7.1] - 2023-10-29

### Fixed

- reductstore: Wrong size calculation if a block could not be removed, [PR-371](https://github.com/reductstore/reductstore/pull/371)

## [1.7.0] - 2023-10-06

### Added

- reduct-cli: `alias` and `server` commands, [PR-343](https://github.com/reductstore/reductstore/pull/343)
- reduct-rs: `ReductClient.url`, `ReductClient.token`, `ReductCientBuilder.try_build` [PR-350](https://github.com/reductstore/reductstore/pull/350)
- reductstore: `healthcheck` to buildx.Dockerfile, [PR-350](https://github.com/reductstore/reductstore/pull/350)
- reductstore: provisioning with environment variables, [PR-352](https://github.com/reductstore/reductstore/pull/352)
- reductstore,reduct-rs: batched write API, [PR-355](https://github.com/reductstore/reductstore/pull/355)

### Changed

- reductstore: Update dependencies, min. rust v1.67.0, [PR-341](https://github.com/reductstore/reductstore/pull/341)
- reductstore: Use Web Console v1.3.0, [PR-345](https://github.com/reductstore/reductstore/pull/342)
- reductstore: Move some Python API tests in Rust part, [PR-351](https://github.com/reductstore/reductstore/pull/351)
- reduct-base: Rename `HttpError` -> `ReductError`, [PR-350](https://github.com/reductstore/reductstore/pull/350)
- docs: update Getting Started, [PR-358](https://github.com/reductstore/reductstore/pull/358)

### Fixed

- reduct-rs: Normalize instance URL in `ClientBuilder.url`, [PR-343](https://github.com/reductstore/reductstore/pull/343)

# [1.6.2] - 2023-09-20

### Fixed

- reductstore: Panic for a bad time interval in `GET /b/:bucket/:entry/q`, [PR-357](https://github.com/reductstore/reductstore/pull/357)

## [1.6.1] - 2023-08-28

### Fixed

- reductstore: README and LICENSE in reductstore crate, [PR-347](https://github.com/reductstore/reductstore/pull/347)

### Security

- reductstore: Update `rustls` with
  patched `rustls-webpki`, [PR-349](https://github.com/reductstore/reductstore/pull/349)

## [1.6.0] - 2023-08-14

### Added

- reductstore: Build docker image for ARM32 platform, [PR-328](https://github.com/reductstore/reductstore/pull/328)
- reductstore,reduct-rs: Removing entries from bucket, [PR-334](https://github.com/reductstore/reductstore/pull/334)
- reductstore,reduct-rs: Limit parameter in query request, [PR-335](https://github.com/reductstore/reductstore/pull/335)
- reduct-rs: Server API for Client SDK, [PR-321](https://github.com/reductstore/reductstore/pull/321)
- reduct-rs: Token API for Client SDK, [PR-322](https://github.com/reductstore/reductstore/pull/322)
- reduct-rs: Bucket API for Client SDK, [PR-323](https://github.com/reductstore/reductstore/pull/323)
- reduct-rs: Entry API for Client SDK, [PR-326](https://github.com/reductstore/reductstore/pull/326)
- reduct-rs: Examples and docs, [PR-333](https://github.com/reductstore/reductstore/pull/333)

### Changed

- reductstore: Refactor `http_frontend` module, [PR-306](https://github.com/reductstore/reductstore/pull/306)
- reductstore: Cache last block to reduce read operations, [PR-318](https://github.com/reductstore/reductstore/pull/318)
- reductstore: Grained HTTP components, [PR-319](https://github.com/reductstore/reductstore/pull/319)
- reductstore: Default maximum records in block 256, [PR-320](https://github.com/reductstore/reductstore/pull/320)
- reductstore: BUSL-1.1 license, [PR-337](https://github.com/reductstore/reductstore/pull/337)
- reductstore: Update README.md, [PR-338](https://github.com/reductstore/reductstore/pull/338)
- all: Organize workspaces, [PR-310](https://github.com/reductstore/reductstore/pull/310)

### Removed

- reductstore: `native-tls` dependency (only `rustls`), [PR-315](https://github.com/reductstore/reductstore/pull/315)

### Fixed

- reductstore: Partial bucket settings, [PR-325](https://github.com/reductstore/reductstore/pull/325)

## [1.5.1] - 2023-07-17

### Fixed

- Handle empty or broken block descriptor, [PR-317](https://github.com/reductstore/reductstore/pull/317)

## [1.5.0] - 2023-06-30

### Added

- `x-reduct-api` header to get quick version number in Major.Minor
  format, [PR-291](https://github.com/reductstore/reductstore/pull/291)
- `GET /api/v1/:bucket/:entry/batch` endpoint to read a bunch of
  records, [PR-294](https://github.com/reductstore/reductstore/pull/294)
- `HEAD /api/v1/b/:bucket_name/:entry_name` and `HEAD /api/v1/b/:bucket_name/:entry_name/batch`
  endpoints, [PR-296]https://github.com/reductstore/reductstore/pull/296)

### Changed

- Concise format for headers in `GET /api/v1/:bucket/:entry/batch`
  response, [PR-298](https://github.com/reductstore/reductstore/pull/298)

## [1.4.1] - 2023-06-27

### Fixed

- Stuck empty entries, [PR-302](https://github.com/reductstore/reductstore/pull/302)

## [1.4.0] - 2023-06-09

### Fixed

- Panic when an invalid utf-8 received as a label value, [PR-290](https://github.com/reductstore/reductstore/pull/290)
- Writing record for clients which don't support for Expect
  header, [PR-293](https://github.com/reductstore/reductstore/pull/293)

## [1.4.0-beta.1] - 2023-06-03

### Changed

- Update web console to 1.2.2, [PR-287](https://github.com/reductstore/reductstore/pull/287)

### Fixed

- Parsing non-string quota type, [PR-286](https://github.com/reductstore/reductstore/pull/286)
- Show file paths in logs without registry path, [PR-288](https://github.com/reductstore/reductstore/pull/288)

## [1.4.0-alpha.3] - 2023-05-29

### Fixed

- Return `init-token` to token list, [PR-280](https://github.com/reductstore/reductstore/pull/280)
- First query ID is 1, [PR-281](https://github.com/reductstore/reductstore/pull/281)
- Showing permissions in `GET /api/v1/tokens`, [PR-282](https://github.com/reductstore/reductstore/pull/282)
- Remove removed bucket from token permissions, [PR-283](https://github.com/reductstore/reductstore/pull/283)
- Build on Windows and macOS, [PR-284](https://github.com/reductstore/reductstore/pull/284)

## [1.4.0-alpha.2] - 2023-05-26

### Fixed

- Cargo package, [PR-278](https://github.com/reductstore/reductstore/pull/278)

## [1.4.0-alpha.1] - 2023-05-22

### Added

- Continuous query `GET /api/v1/:bucket/:entry/q?continuous=true|false`,
  [PR-248](https://github.com/reductstore/reductstore/pull/248)
- Build ARM64 Docker image
- Integration of Rust, [PR-251](https://github.com/reductstore/reductstore/pull/251)
- Print build commit and date in logs, [PR-271](https://github.com/reductstore/reductstore/pull/271)
- Re-build ARM64 Docker image for Rust, [PR-274](https://github.com/reductstore/reductstore/pull/274)
- Publish crate to crates.io, [PR-275](https://github.com/reductstore/reductstore/pull/275)

### Changed

- New public Docker repository `reduct/store`, [PR-246](https://github.com/reductstore/reductstore/pull/246)
- Speed up loading entries at start, [PR-250](https://github.com/reductstore/reductstore/pull/250)
- Rewrite static asset management in Rust, [PR-252](https://github.com/reductstore/reductstore/pull/252)
- Rewrite token authentication module in Rust, [PR-255](https://github.com/reductstore/reductstore/pull/255)
- Rewrite storage module in Rust, [PR-257](https://github.com/reductstore/reductstore/pull/257)
- Rewrite HTTP layer in Rust, [PR-259](https://github.com/reductstore/reductstore/pull/259)

### Removed

- Disable Windows and Macos builds because of migration on
  Rust, [PR-251](https://github.com/reductstore/reductstore/pull/251)

### Fixed

- GET /api/v1/me endpoint for disabled authentication, [PR-245](https://github.com/reductstore/reductstore/pull/245)
- Error handling when a client closes a connection, [PR-263](https://github.com/reductstore/reductstore/pull/263)
- Allow null quota type in bucket settings, [PR-264](https://github.com/reductstore/reductstore/pull/264)
- Writing belated data, [PR-265](https://github.com/reductstore/reductstore/pull/265)
- Fix searching record by timestamp, [PR-266](https://github.com/reductstore/reductstore/pull/266)
- Graceful shutdown, [PR-267](https://github.com/reductstore/reductstore/pull/267)
- Access to a block descriptor from several threads, [PR-268](https://github.com/reductstore/reductstore/pull/268)
- Handling unix SIGTERM signal, [PR-269](https://github.com/reductstore/reductstore/pull/269)
- Encoding non-text assets of Web Console, [PR-270](https://github.com/reductstore/reductstore/pull/270)
- Pass hash commit into docker image, [PR-272](https://github.com/reductstore/reductstore/pull/272)
- Build snap package in CI, [PR-273](https://github.com/reductstore/reductstore/pull/273)

## [1.3.2] - 2023-03-10

### Added

- Build and publish snap, [PR-241](https://github.com/reductstore/reductstore/pull/241)

### Changed

- Fetch Web Console from cmake, [PR-239](https://github.com/reductstore/reductstore/pull/239)
- Install snap as a daemon, [PR-240](https://github.com/reductstore/reductstore/pull/240)

### Fixed

- Begin time 0 is valid for a block, [PR-242](https://github.com/reductstore/reductstore/pull/242)

## [1.3.1] - 2023-02-03

### Fixed

- Querying when a block doesn't have records for certain
  labels, [PR-235](https://github.com/reductstore/reductstore/pull/235)

## [1.3.0] - 2023-01-26

### Added

- Labels for  `POST|GET /api/v1/:bucket/:entry` as headers with
  prefix `x-reduct-label-`, [PR-224](https://github.com/reductstore/reductstore/pull/224)
- `include-<label>` and `exclude-<label>` query parameters for query endpoint
  `GET /api/v1/:bucket/:entry/q`, [PR-226](https://github.com/reductstore/reductstore/pull/226)
- Store the `Content-Type` header received for a record while writing it, so that the record may be returned with the
  same header, [PR-231](https://github.com/reductstore/reductstore/pull/231)

### Changed

- Project license AGPLv3 to MPL-2.0, [PR-221](https://github.com/reductstore/reductstore/pull/221)
- Rename error header `-x-reduct-error`
  to `x-reduct-error`, [PR-230](https://github.com/reductstore/reductstore/pull/230)
- Update Web Console to v1.2.0, [PR-232](https://github.com/reductstore/reductstore/pull/232)

## [1.2.3] - 2023-01-02

### Fixed

- Crashing when post request is aborted by client, [PR-223](https://github.com/reductstore/reductstore/pull/223)

## [1.2.2] - 2022-12-20

### Fixed

- Token validation for anonymous access, [PR-217](https://github.com/reductstore/reductstore/pull/217)

## [1.2.1] - 2022-12-19

### Fixed

- Docker image command

## [1.2.0] - 2022-12-18

### Added:

- `GET /api/v1/me` endpoint to get current
  permissions, [PR-202](https://github.com/reductstore/reductstore/pull/208)
- Send error message in `-x-reduct-error`header [PR-213](https://github.com/reductstore/reductstore/pull/213)

### Changed:

- Consistent token and bucket management, [PR-208](https://github.com/reductstore/reductstore/pull/208)
- Rebranding: update project name, CMakeTargets and docs, [PR-215](https://github.com/reductstore/reductstore/pull/215)

### Fixed:

- HTTP statuses for `GET /api/v1/:bucket/:entry/q` and `POST /api/v1/:bucket/:entry`
  , [PR-212](https://github.com/reductstore/reductstore/pull/212)

## [1.1.1] - 2022-12-08

### Fixed:

- A crush when we handle input chunks after an HTTP
  error, [PR-206](https://github.com/reductstore/reductstore/pull/206)

## [1.1.0] - 2022-11-27

### Added:

- Implement Token API, [PR-199](https://github.com/reductstore/reductstore/pull/199)

### Fixed:

- Link to Entry API in documentation, [PR-194](https://github.com/reductstore/reductstore/pull/194)
- No error body for HEAD `/b/:bucket_name`, [PR-196](https://github.com/reductstore/reductstore/pull/196)
- Use `GET /tokens` instead of `/tokens/list`, [PR-200](https://github.com/reductstore/reductstore/pull/200)

### Changed:

- Always override init-token, [PR-201](https://github.com/reductstore/reductstore/pull/201)
- Update Web Console to v1.1.0, [PR-204](https://github.com/reductstore/reductstore/pull/204)

## [1.0.1] - 2022-10-09

### Added:

- Print 404 error to logs in debug mode, [PR-187](https://github.com/reductstore/reductstore/pull/187)

### Fixed:

- Build MacOs in pipeline, [PR-188](https://github.com/reductstore/reductstore/pull/188)
- Parsing endpoint url to print it in logs, [PR-190](https://github.com/reductstore/reductstore/pull/190)
- Handling negative timestamps, [PR-191](https://github.com/reductstore/reductstore/pull/191)

## [1.0.0] - 2022-10-03

### Added:

- Web Console v1.0.0. [PR-184](https://github.com/reductstore/reductstore/pull/184)

### Removed:

- GET `/bucketname/entryname/list` endpoint, [PR-164](https://github.com/reductstore/reductstore/pull/164)
- POST `/auth/refresh` endpoint, [PR-177](https://github.com/reductstore/reductstore/pull/177)

### Changed:

- Refactor HTTP API layer, [PR-179](https://github.com/reductstore/reductstore/pull/179)
- Prefix `/api/v1/` for all endpoints, [PR-182](https://github.com/reductstore/reductstore/pull/182)

### Fixed:

- Segfault during overriding a record, [PR-183](https://github.com/reductstore/reductstore/pull/183)
- Access to Web Console when authentication is
  enabled, [PR-185](https://github.com/reductstore/reductstore/pull/185)

### Security:

- Check bucket and entry name with regex, [PR-181](https://github.com/reductstore/reductstore/pull/181)

## [0.9.0] - 2022-09-18

### Added:

- Build a static executable for AMD64 and upload it to release from
  CI, [PR-171](https://github.com/reductstore/reductstore/pull/171)
- Build on MacOS, [PR-173](https://github.com/reductstore/reductstore/pull/173)
- Build on Windows, [PR-174](https://github.com/reductstore/reductstore/pull/174)

### Changed:

- Web Console v0.5.0, [PR-175](https://github.com/reductstore/reductstore/pull/175)

## [0.8.0] - 2022-08-26

### Added:

- Web Console v0.4.0
- `Connection` header, [PR-154](https://github.com/reductstore/reductstore/pull/154)
- Publish image to DockerHub, [PR-162](https://github.com/reductstore/reductstore/pull/162)
- Use API token as an access token, [PR-167](https://github.com/reductstore/reductstore/pull/167)

### Fixed:

- Ignoring error code after a failed bucket update, [PR-161](https://github.com/reductstore/reductstore/pull/161)
- Infinite loop in Bucket::KeepQuota, [PR-146](https://github.com/reductstore/reductstore/pull/146)
- Waiting data from HTTP client if it aborts
  connection, [PR-151](https://github.com/reductstore/reductstore/pull/151)
- Writing record when current block is broken, [PR-15-](https://github.com/reductstore/reductstore/pull/153)
- Closing uSocket, [PR-154](https://github.com/reductstore/reductstore/pull/154)
- Removing broken block when it keeps quota, [PR-155](https://github.com/reductstore/reductstore/pull/155)
- Sending headers twice, [PR-156](https://github.com/reductstore/reductstore/pull/156)
- Direction to `cd` into the `build/` directory while building the server
  locally, [PR-159](https://github.com/reductstore/reductstore/pull/159)

### Changed:

- Duplication of timestamps is not allowed, [PR-147](https://github.com/reductstore/reductstore/pull/147)
- Update dependencies, [PR-163](https://github.com/reductstore/reductstore/pull/163)

### Deprecated:

- GET `/auth/refersh` endpoint and access token, [PR-167](https://github.com/reductstore/reductstore/pull/167)

## [0.7.1] - 2022-07-30

### Fixed:

- Opening Web Console, [PR-143](https://github.com/reductstore/reductstore/pull/143)

## [0.7.0] - 2022-07-29

### Added:

- Web Console v0.3.0, [PR-133](https://github.com/reductstore/reductstore/pull/133)
- GET `/b/:bucket/:entry/q?` endpoint for iterating
  data, [PR-141](https://github.com/reductstore/reductstore/pull/141)

### Changed:

- Use `Keep a log` format for CHANGELOG, [PR-136](https://github.com/reductstore/reductstore/pull/136)
- SI for max block and read chunk sizes, [PR-137](https://github.com/reductstore/reductstore/pull/137)
- SHA256 hash for API token is optional, [PR-139](https://github.com/reductstore/reductstore/pull/139)

### Fixed:

- Typo in API documentation, [PR-124](https://github.com/reductstore/reductstore/pull/124)
- Style in documentation, [PR-129](https://github.com/reductstore/reductstore/pull/129)

## [0.6.1] - 2022-06-25

### Added:

- Use Web Console v0.2.1, [PR-120](https://github.com/reductstore/reductstore/pull/120)

## [0.6.0] - 2022-06-25

### Added:

- `Content-Type` header to responses, [PR-107](https://github.com/reductstore/reductstore/pull/107)
- `max_block_records` to bucket settings, [PR-108](https://github.com/reductstore/reductstore/pull/108)
- HEAD `/alive` method for health check, [PR-114](https://github.com/reductstore/reductstore/pull/114)

### Changed:

- Filter unfinished records in GET /b/:bucket/:entry/list
  endpoint, [PR-106](https://github.com/reductstore/reductstore/pull/106)

### Fixed:

- Web Console for RS_API_BASE_PATH, [PR-92](https://github.com/reductstore/reductstore/pull/92)
- Wasting disk space in XFS filesystem, [PR-100](https://github.com/reductstore/reductstore/pull/100)
- Base path in server url, [PR-105](https://github.com/reductstore/reductstore/pull/105)
- Updating record state in asynchronous write
  operation, [PR-109](https://github.com/reductstore/reductstore/pull/109)
- SEGFAULT when entry removed but async writer is
  alive, [PR-110](https://github.com/reductstore/reductstore/pull/110)
- Removing a block with active readers or
  writers, [PR-111](https://github.com/reductstore/reductstore/pull/111)
- Loading bucket settings from disk, [PR-112](https://github.com/reductstore/reductstore/pull/112)
- 404 error for react routes, [PR-116](https://github.com/reductstore/reductstore/pull/116)
- No token error message, [PR-118](https://github.com/reductstore/reductstore/pull/118)
- Updating bucket settings, [PR-119](https://github.com/reductstore/reductstore/pull/119)
- Benchmarks and refactor block management [PR-99](https://github.com/reductstore/reductstore/pull/99)
- CURL to deploy image [PR-104](https://github.com/reductstore/reductstore/pull/104)

### Changed:

- Optimise write operation, [PR-96](https://github.com/reductstore/reductstore/pull/96)
- Disable SSL verification in API tests, [PR-113](https://github.com/reductstore/reductstore/pull/113)

## [0.5.1] - 2022-05-24

### Fixed:

- GET `/b/:bucket/:entry` to avoid creating an empty
  entry, [PR-95](https://github.com/reductstore/reductstore/pull/95)
- Update of bucket settings, [PR-138](https://github.com/reductstore/reductstore/pull/138)

## [0.5.0] - 2022-05-15

### Added:

- Web Console, [PR-77](https://github.com/reductstore/reductstore/pull/77)
- Add default settings for a new bucket in GET /info, [PR-87](https://github.com/reductstore/reductstore/pull/87)
- Link to JS SDK to documentation, [PR-88](https://github.com/reductstore/reductstore/pull/88)

### Changed:

- Only HTTP errors 50x in the logs, [PR-84](https://github.com/reductstore/reductstore/issues/84)

### Fixed:

- CORS functionality, [PR-72](https://github.com/reductstore/reductstore/pull/72)
- Quota policy, [PR-83](https://github.com/reductstore/reductstore/pull/83)

## [0.4.3] - 2022-05-01

### Fixed:

- Sending big blobs [PR-80](https://github.com/reductstore/reductstore/pull/80)
- Handling offset in tryEnd [PR-81](https://github.com/reductstore/reductstore/pull/81)

## [0.4.2] - 2022-04-30

### Fixed:

- Deadlock during sending data, [PR-78](https://github.com/reductstore/reductstore/pull/78)

## [0.4.1] - 2022-04-04

### Fixed:

- Timestamp for oldest record, [PR-68](https://github.com/reductstore/reductstore/pull/68)

## [0.4.0] - 2022-04-01

### Added:

- Asynchronous write/read operations with data blocks, [PR-62](https://github.com/reductstore/reductstore/pull/62)

### Fixed:

- Searching start block in Entry List request, [PR-61](https://github.com/reductstore/reductstore/pull/61)
- Aborting GET requests, [PR-64](https://github.com/reductstore/reductstore/pull/64)

### Changed:

- Block structure in entry, [PR-58](https://github.com/reductstore/reductstore/pull/58)

## [0.3.0]  - 2022-03-14

### Added

- Secure HTTP, [PR-49](https://github.com/reductstore/reductstore/pull/49)
- Stats and list entries to GET /b/:bucket method with
  , [PR-51](https://github.com/reductstore/reductstore/pull/51)
- Access to the latest record, [PR-53](https://github.com/reductstore/reductstore/pull/53)

### Fixed:

- Sending two responses for HTTP error, [PR-48](https://github.com/reductstore/reductstore/pull/48)

### Changed:

- Replace nholmann/json with Protobuf, [PR-47](https://github.com/reductstore/reductstore/pull/47)

## [0.2.1] - 2022-03-07

### Fixed:

* Crushing when API token is wrong, [PR-42](https://github.com/reductstore/reductstore/pull/42)
* Order of authentication checks, [PR-43](https://github.com/reductstore/reductstore/pull/43)

## [0.2.0] - 2022-02-26

### Added:

- HEAD method to Bucket API, [PR-30](https://github.com/reductstore/reductstore/pull/30)
- Extends information from GET method of Server API, [PR-33](https://github.com/reductstore/reductstore/pull/33)
- GET /list end point to browse buckets, [PR-34](https://github.com/reductstore/reductstore/pull/34)
- Bearer token authentication, [PR-36](https://github.com/reductstore/reductstore/pull/36)

### Changed:

- PUT method of Bucket API has optional parameters, [PR-32](https://github.com/reductstore/reductstore/pull/32)

### Fixed:

- Docker build on ARM32, [PR-29](https://github.com/reductstore/reductstore/pull/29)
- IBucket::List error 500 for timestamps between
  blocks, [PR-31](https://github.com/reductstore/reductstore/pull/31)
- Wrong parameters in Entry API documentation, [PR-38](https://github.com/reductstore/reductstore/pull/38)

## [0.1.1] - 2022-02-13

### Fixed:

- Default folder for data in Docker image, [PR-23](https://github.com/reductstore/reductstore/pull/23)

## [0.1.0] - 2022-01-24

- Initial release with basic HTTP API and FIFO bucket quota

[Unreleased]: https://github.com/reductstore/reductstore/compare/v1.9.2...HEAD

[1.9.2]: https://github.com/reductstore/reductstore/compare/v1.9.1...v1.9.2

[1.9.1]: https://github.com/reductstore/reductstore/compare/v1.9.0...v1.9.1

[1.9.0]: https://github.com/reductstore/reductstore/compare/v1.8.2...v1.9.0

[1.8.2]: https://github.com/reductstore/reductstore/compare/v1.8.1...v1.8.2

[1.8.1]: https://github.com/reductstore/reductstore/compare/v1.8.0...v1.8.1

[1.8.0]: https://github.com/reductstore/reductstore/compare/v1.7.3...v1.8.0

[1.7.3]: https://github.com/reductstore/reductstore/compare/v1.7.2...v1.7.3

[1.7.2]: https://github.com/reductstore/reductstore/compare/v1.7.1...v1.7.2

[1.7.1]: https://github.com/reductstore/reductstore/compare/v1.7.0...v1.7.1

[1.7.0]: https://github.com/reductstore/reductstore/compare/v1.6.2...v1.7.0

[1.6.2]: https://github.com/reductstore/reductstore/compare/v1.6.1...v1.6.2

[1.6.1]: https://github.com/reductstore/reductstore/compare/v1.6.0...v1.6.1

[1.6.0]: https://github.com/reductstore/reductstore/compare/v1.5.1...v1.6.0

[1.5.1]: https://github.com/reductstore/reductstore/compare/v1.5.0...v1.5.1

[1.5.0]: https://github.com/reductstore/reductstore/compare/v1.4.1...v1.5.0

[1.4.1]: https://github.com/reductstore/reductstore/compare/v1.4.0...v1.4.1

[1.4.0]: https://github.com/reductstore/reductstore/compare/v1.4.0-beta.1...v1.4.0

[1.4.0-beta.1]: https://github.com/reductstore/reductstore/compare/v1.4.0-alpha.2...v1.4.0-beta.1

[1.4.0-alpha.2]: https://github.com/reductstore/reductstore/compare/v1.4.0-alpha.1...v1.4.0-alpha.2

[1.4.0-alpha.1]: https://github.com/reductstore/reductstore/compare/v1.3.2...v1.4.0-alpha.1

[1.3.2]: https://github.com/reductstore/reductstore/compare/v1.3.1...v1.3.2

[1.3.1]: https://github.com/reductstore/reductstore/compare/v1.3.0...v1.3.1

[1.3.0]: https://github.com/reductstore/reductstore/compare/v1.2.3...v1.3.0

[1.2.3]: https://github.com/reductstore/reductstore/compare/v1.2.2...v1.2.3

[1.2.2]: https://github.com/reductstore/reductstore/compare/v1.2.1...v1.2.2

[1.2.1]: https://github.com/reductstore/reductstore/compare/v1.2.0...v1.2.1

[1.2.0]: https://github.com/reductstore/reductstore/compare/v1.1.1...v1.2.0

[1.1.1]: https://github.com/reductstore/reductstore/compare/v1.1.0...v1.1.1

[1.1.0]: https://github.com/reductstore/reductstore/compare/v1.0.0...v1.1.0

[1.0.1]: https://github.com/reductstore/reductstore/compare/v1.0.0...v1.0.1

[1.0.0]: https://github.com/reductstore/reductstore/compare/v0.9.0...v1.0.0

[0.9.0]: https://github.com/reductstore/reductstore/compare/v0.8.0...v0.9.0

[0.8.0]: https://github.com/reductstore/reductstore/compare/v0.7.1...v0.8.0

[0.7.1]: https://github.com/reductstore/reductstore/compare/v0.7.0...v0.7.1

[0.7.0]: https://github.com/reductstore/reductstore/compare/v0.6.1...v0.7.0

[0.6.1]: https://github.com/reductstore/reductstore/compare/v0.6.0...v0.6.1

[0.6.0]: https://github.com/reductstore/reductstore/compare/v0.5.1...v0.6.0

[0.5.1]: https://github.com/reductstore/reductstore/compare/v0.5.0...v0.5.1

[0.5.0]: https://github.com/reductstore/reductstore/compare/v0.4.3...v0.5.0

[0.4.3]: https://github.com/reductstore/reductstore/compare/v0.4.2...v0.4.3

[0.4.2]: https://github.com/reductstore/reductstore/compare/v0.4.1...v0.4.2

[0.4.1]: https://github.com/reductstore/reductstore/compare/v0.4.0...v0.4.1

[0.4.0]: https://github.com/reductstore/reductstore/compare/v0.3.0...v0.4.0

[0.3.0]: https://github.com/reductstore/reductstore/compare/v0.2.1...v0.3.0

[0.2.1]: https://github.com/reductstore/reductstore/compare/v0.2.0...v0.2.1

[0.2.0]: https://github.com/reductstore/reductstore/compare/v0.1.1...v0.2.0

[0.1.1]: https://github.com/reductstore/reductstore/compare/v0.1.0...v0.1.1

[0.1.0]: https://github.com/reductstore/reductstore/releases/tag/v0.1.0<|MERGE_RESOLUTION|>--- conflicted
+++ resolved
@@ -7,19 +7,17 @@
 
 ## [Unreleased]
 
-<<<<<<< HEAD
 ### Added
 
 - RS-18: implement token management commands in `reduct-cli`, [PR-413](https://github.com/reductstore/reductstore/pull/413)
 - RS-181: add support for commercial license in `reduct-cli`, [PR-414](https://github.com/reductstore/reductstore/pull/414)
 - RS-212: add --ignore-ssl flag to reduct-cli, [PR-415](https://github.com/reductstore/reductstore/pull/415)
-=======
+
 ## [1.9.2] - 2024-03-15
 
 ### Fixed
 
 - RS-218: Fix block migration, [PR-416](https://github.com/reductstore/reductstore/pull/416)
->>>>>>> 9f21b1f1
 
 ## [1.9.1] - 2024-03-09
 
