# Changelog

All notable changes to this project will be documented in this file.

The format is based on [Keep a Changelog](https://keepachangelog.com/en/1.0.0/),
and this project adheres to [Semantic Versioning](https://semver.org/spec/v2.0.0.html).

## [Unreleased]

<<<<<<< HEAD
## Added

- Support for Active/Passive deployment, [PR-1028](https://github.com/reductstore/reductstore/pull/1028)
- Implement concurrent read-only access to data, [PR-1034](https://github.com/reductstore/reductstore/pull/1034)

### Internal

- Refactor CI workflow and use S3 cache for Rust dependencies, [PR-1003](https://github.com/reductstore/reductstore/pull/1003)
=======
## 1.17.6 - 2025-12-03

### Fixed

- Start replications after HTTP server is ready, [PR-1050](https://github.com/reductstore/reductstore/pull/1050)
>>>>>>> 44f0d984

## 1.17.5 - 2025-12-02

### Fixed

- Prevent eviction of cached files with weak refs during writes, [PR-1047](https://github.com/reductstore/reductstore/pull/1047)
- Replication log corruption on shutdown, [PR-1049](https://github.com/reductstore/reductstore/pull/1049)

## 1.17.4 - 2025-11-19

### Fixed

- Fix writing batch v2, [PR-1033](https://github.com/reductstore/reductstore/pull/1033)

## 1.17.3 - 2025-11-17

### Added

- Add base url to create query link parameters, [PR-1031](https://github.com/reductstore/reductstore/pull/1031)

### Fixed

- Web Console v1.12.1 with fixed shareable link generation, [PR-1032](https://github.com/reductstore/reductstore/pull/1032)

## [1.17.2] - 2025-11-11

### Fixed

- Crash with relative data path, [PR-1025](https://github.com/reductstore/reductstore/pull/1025)
- Broken binaries, [PR-1026](https://github.com/reductstore/reductstore/pull/1026)
- Fix possible deadlock in replication task, [PR-1027](https://github.com/reductstore/reductstore/pull/1027)

## [1.17.1] - 2025-10-23

### Fixed

- Fix writing batch with empty records¸ [PR-1005](https://github.com/reductstore/reductstore/pull/1005)

## [1.17.0] - 2025-10-20

### Added

- Integrate S3 Storage Backend, [PR-919](https://github.com/reductstore/reductstore/pull/919)
- `GET /api/v1/alive` endpoint, [PR-926](https://github.com/reductstore/reductstore/pull/926)
- `#ext` directive to interact with extensions in conditional query, [PR-932](https://github.com/reductstore/reductstore/pull/932)
- Implement Query Link API, [PR-938](https://github.com/reductstore/reductstore/pull/938)
- Support for range requests in query link, [PR-944](https://github.com/reductstore/reductstore/pull/944)
- IO directives to control batching parameters in conditional query and replication tasks, [PR-958](https://github.com/reductstore/reductstore/pull/958)
- `RS_REMOTE_SYNC_INTERVAL` configuration parameter, [PR-961](https://github.com/reductstore/reductstore/pull/961)
- Lock file to prevent concurrent access to the same data, [PR-969](https://github.com/reductstore/reductstore/pull/969)
- Default storage class for S3 backend, [PR-990](https://github.com/reductstore/reductstore/pull/990)
- Support for Content-Disposition header, [PR-1000](https://github.com/reductstore/reductstore/pull/1000)

### Changed

- Update extensions for Rust 1.89: ros-ext v0.3.0, select v0.5.0, [PR-921](https://github.com/reductstore/reductstore/pull/921)
- Update ros-ext up to v0.3.1 with fixed JPEG convertion, [PR-927](https://github.com/reductstore/reductstore/pull/927)
- Expiry date of query link is mandatory and timestamp , [PR-939](https://github.com/reductstore/reductstore/pull/939)
- Add filename to query link endpoints, [PR-940](https://github.com/reductstore/reductstore/pull/940)
- Optimize integrity check at storage start, [PR-986](https://github.com/reductstore/reductstore/pull/986)
- Stop listing entry directory twice at storage start, [PR-988](https://github.com/reductstore/reductstore/pull/988)
- Update extensions: ros-ext v0.4.0, select v0.6.0, [PR-1001](https://github.com/reductstore/reductstore/pull/1001)
- Update Web Console up to v1.12.0, [PR-1002](https://github.com/reductstore/reductstore/pull/1002)

### Fixed

- Add CA certificates to Docker image for AWS S3 access, [PR-924](https://github.com/reductstore/reductstore/pull/924)
- Fix path for token repository when cache used, [PR-925](https://github.com/reductstore/reductstore/pull/925)
- Prevent storage from crashing if block from WAL doesn't exist, [PR-954](https://github.com/reductstore/reductstore/pull/954)
- Clear bucket settings before saving them, [PR-957](https://github.com/reductstore/reductstore/pull/957)
- Fix reusing token in ReplicationSettings, [PR-962](https://github.com/reductstore/reductstore/pull/962)
- Fix empty batch workaround, [PR-963](https://github.com/reductstore/reductstore/pull/963)
- Alive must return 200 even if storage locked, [PR-970](https://github.com/reductstore/reductstore/pull/970)
- Parsing of empty read\write token permissions, [PR-983](https://github.com/reductstore/reductstore/pull/983)
- Fix removing records for S3 backend, [PR-984](https://github.com/reductstore/reductstore/pull/984)
- Fix error message during acquiring lock file, [PR-985](https://github.com/reductstore/reductstore/pull/985)
- Ignore size of body when batch only metadata, [PR-993](https://github.com/reductstore/reductstore/pull/993)

### Internal

- Disable code optimization for pull request builds, [PR-941](https://github.com/reductstore/reductstore/pull/941)

## [1.16.3] - 2025-08-22

### Fixed

- Fix double synchronization of transaction log + integrity checks, [PR-912](https://github.com/reductstore/reductstore/pull/912)

## [1.16.2] - 2025-08-22

### Fixed

- Prevent data lost of unsynchronized files in case of power failure for unfinished blocks, [PR-909](https://github.com/reductstore/reductstore/pull/909)

### Security

- CVE-2025-55159: Update slab up to 0.4.11, [PR-911](https://github.com/reductstore/reductstore/pull/911)

## [1.16.1] - 2025-08-09

### Fixed

- Fix directive parsing and order of operators in conditional query, [PR-899](https://github.com/reductstore/reductstore/pull/899)

### Changed

- Update Web Console up to v1.11.2, [PR-900](https://github.com/reductstore/reductstore/pull/900)
- Crash if bucket is unrecoverable, [PR-949](https://github.com/reductstore/reductstore/pull/949)

## [1.16.0] - 2025-07-31

### Added

- Pass server information to extensions, [PR-816](https://github.com/reductstore/reductstore/pull/816)
- Integrate ReductSelect v0.1.0, [PR-821](https://github.com/reductstore/reductstore/pull/821)
- Integrate ReductRos v0.1.0, [PR-856](https://github.com/reductstore/reductstore/pull/856)
- Filter buckets by read permission in server information, [PR-849](https://github.com/reductstore/reductstore/pull/849)
- Support for duration literals, [PR-864](https://github.com/reductstore/reductstore/pull/864)
- Support for `#ctx_before` and `#ctx_after` directives, [PR-866](https://github.com/reductstore/reductstore/pull/866)
- Support for wildcards in write/read token permissions, [PR-877](https://github.com/reductstore/reductstore/pull/877)
- Check format of read/write token permissions, [PR-881](https://github.com/reductstore/reductstore/pull/881)
- Add support for selecting specific labels via the `#select_labels` directive, [PR-888](https://github.com/reductstore/reductstore/pull/888)

### Changed

- Add "@" prefix to computed labels, [PR-815](https://github.com/reductstore/reductstore/pull/815)
- Refactor Extension API for multi-line CSV processing, ReductSelect v0.2.0, [PR-823](https://github.com/reductstore/reductstore/pull/823)
- Run all operands after a compute-staged one on the compute stage, [PR-835](https://github.com/reductstore/reductstore/pull/835)
- Replace auto-staging for extension filtering with when condition in ext parameter, [PR-838](https://github.com/reductstore/reductstore/pull/838)
- Update ReductSelect up to v0.3.0, with CSV headers and data buffering, [PR-850](https://github.com/reductstore/reductstore/pull/850)
- Update ReductROS up to v0.2.0 with binary data encoding, [PR-882](https://github.com/reductstore/reductstore/pull/882)
- Update WebConsole up to v1.11.0 with many improvements, [PR-883](https://github.com/reductstore/reductstore/pull/883)
- Update ReductSelect up to v0.4.0, [PR-889](https://github.com/reductstore/reductstore/pull/889)
- Update Web Console up to v1.11.1 and ReductSelect up to 0.4.1, [PR-890](https://github.com/reductstore/reductstore/pull/890)

### Fixed

- Fix hanging query request if no extension registered, [PR-830](https://github.com/reductstore/reductstore/pull/830)
- Fix `$limit` operator in extension context, [PR-848](https://github.com/reductstore/reductstore/pull/848)
- Fix query finalization in ExtRepository, [PR-891](https://github.com/reductstore/reductstore/pull/891)

### Removed

- `x-reduct-last` header from query response, [PR-876](https://github.com/reductstore/reductstore/pull/876)

## [1.15.6] - 2025-06-25

### Fixed

- Fix replication of update transaction to empty bucket, [PR-867](https://github.com/reductstore/reductstore/pull/867)

## [1.15.5] - 2025-06-10

### Fixed

- Fix crash if RS_API_PATH has wrong format, [PR-846](https://github.com/reductstore/reductstore/pull/846)

### Changed

- Update Web Console up to 1.10.2, [PR-847](https://github.com/reductstore/reductstore/pull/847)

## [1.15.4] - 2025-05-28

### Fixed

- Update yanked zip dependency to 4.0.0, [PR-837](https://github.com/reductstore/reductstore/pull/837)

## [1.15.3] - 2025-05-26

### Fixed

- Fix lock of write channel for small chunks, [PR-834](https://github.com/reductstore/reductstore/pull/834)

## [1.15.2] - 2025-05-21

### Changed

- Update Web Console up to v1.10.1, [PR-828](https://github.com/reductstore/reductstore/pull/828)

### Fixed

- Rebuild block index if orphan block descriptor find, [PR-829](https://github.com/reductstore/reductstore/pull/829)

## [1.15.1] - 2025-05-15

### Fixed

- Fix replication of record updates, [PR-822](https://github.com/reductstore/reductstore/pull/822)

## [1.15.0] - 2025-05-07

### Added

- Python client benchmarks in CI, [PR-764](https://github.com/reductstore/reductstore/pull/764)
- RS-629: Extension API v0.1 and core implementation, [PR-762](https://github.com/reductstore/reductstore/pull/762)
- RS-622: Improve Extension API, [PR-779](https://github.com/reductstore/reductstore/pull/779)
- RS-652: `$exists\$has` operator checks multiple labels, [PR-786](https://github.com/reductstore/reductstore/pull/786)
- RS-643: Implement `$each_n` operator, [PR-788](https://github.com/reductstore/reductstore/pull/788)
- RS-644: Implement `$each_t` operator, [PR-792](https://github.com/reductstore/reductstore/pull/792)
- RS-672: Implement `$limit` operator, [PR-793](https://github.com/reductstore/reductstore/pull/793)
- RS-645: Implement `$timestamp` operator, [PR-798](https://github.com/reductstore/reductstore/pull/798)
- RS-646: Enable logging in extensions, [PR-646](https://github.com/reductstore/reductstore/pull/794)

### Changed

- Minimum Rust version to 1.85
- RS-633: Link runtime libraries statically, [PR-761](https://github.com/reductstore/reductstore/pull/761)
- RS-628: Return error if extension not found in query, [PR-780](https://github.com/reductstore/reductstore/pull/780)
- Timout for IO operation 5s, [PR-804](https://github.com/reductstore/reductstore/pull/804)
- Update Web Console up to v1.10, [PR-809](https://github.com/reductstore/reductstore/pull/809)

### Fixed

- RS-660: Fix deadlocks using `current_thread` runtime, [PR-781](https://github.com/reductstore/reductstore/pull/781)
- RS-689: Fix WAL recovery when a block wasn't saved in block index, [PR-785](https://github.com/reductstore/reductstore/pull/785)
- Fix replication recovery from broken record, [PR-795](https://github.com/reductstore/reductstore/pull/795)
- Fix deadlock in replication task, [PR-796](https://github.com/reductstore/reductstore/pull/796)
- Remove broken transaction log through file cache, [PR-799](https://github.com/reductstore/reductstore/pull/799)
- Channel timeout for read operation to prevent hanging readers, [PR-804](https://github.com/reductstore/reductstore/pull/804)

### Internal

- RS-647: Build binaries for Linux and Macos ARM64, [PR-647](https://github.com/reductstore/reductstore/pull/782)

## [1.4.8] - 2025-05-02

### Fixed

- Update Web Console up to 1.9.2 with start/stop query fix, [PR-805](https://github.com/reductstore/reductstore/pull/805)

## [1.4.7] - 2025-04-24

### Fixed

- Ignore the `Content-Length` header when updating labels, [PR-800](https://github.com/reductstore/reductstore/pull/800)

## [1.4.6] - 2025-04-17

### Fixed

- RS-692: Fix removal of replication task after update with invalid configuration, [PR-790](https://github.com/reductstore/reductstore/pull/790)
- RS-669: Fix JSON format in error messages with quotes, [PR-791](https://github.com/reductstore/reductstore/pull/791)

## [1.14.5] - 2025-04-03

### Fixed

- RS-659: Fix replication timeout for large records, [PR-774](https://github.com/reductstore/reductstore/pull/774)
- Fix double sync of block descriptor for a new block, [PR-775](https://github.com/reductstore/reductstore/pull/775)
- Update Web Console up to 1.9.1, [PR-776](https://github.com/reductstore/reductstore/pull/776)

## [1.14.4] - 2025-03-28

### Fixed

- RS-656: Fix replication lock during API HTTP iteration and batching issues, [PR-771](https://github.com/reductstore/reductstore/pull/771)

## [1.14.3] - 2025-03-10

### Fixed

- Fix hanging read query and its channel timeout, [PR-750](https://github.com/reductstore/reductstore/pull/750)

## [1.14.2] - 2025-02-27

### Fixed

- Minimum Rust version to 1.81

## [1.14.1] - 2025-02-27

### Fixed`

- Remove non-existing block from block index, [PR-744](https://github.com/reductstore/reductstore/pull/744)

## [1.14.0] - 2025-02-25

### Added

- RS-550: Support for when condition on replication task, [PR-687](https://github.com/reductstore/reductstore/pull/687)
- RS-531: Arithmetical operators in conditional query, [PR-696](https://github.com/reductstore/reductstore/pull/696)
- RS-530: String operators in conditional query, [PR-705](https://github.com/reductstore/reductstore/pull/705)
- RS-549: `$in/$nin` logical operators in conditional query, [PR-722](https://github.com/reductstore/reductstore/pull/722)
- RS-597: Configuration parameters for batch and HTTP limits, [PR-725](https://github.com/reductstore/reductstore/pull/725)
- RS-243: Configuration parameters for replication timeout and transaction log size, [PR-735](https://github.com/reductstore/reductstore/pull/735)

### Changed

- RS-598: Optimize write operation for small records, [PR-723](https://github.com/reductstore/reductstore/pull/723)
- RS-608: Bump rand to 0.9 and fix compatibility issues, [PR-736](https://github.com/reductstore/reductstore/pull/736)
- Update Web Console up to v1.9.0, [PR-743](https://github.com/reductstore/reductstore/pull/743)

### Fixed

- Fix deadlock in write operation for small records, [PR-724](https://github.com/reductstore/reductstore/pull/724)
- RS-609: Restart replication thread when task settings are updated, [PR-737](https://github.com/reductstore/reductstore/pull/737)

## [1.13.5] - 2025-02-05

### Fixed

- RS-585: Fix performance regression for querying records, [PR-721](https://github.com/reductstore/reductstore/pull/721)

## [1.13.4] - 2025-01-27

### Fixed

- RS-583: Close file descriptors before removing a folder, [PR-714](https://github.com/reductstore/reductstore/pull/714)

## [1.13.3] - 2025-01-21

### Fixed

- RS-555: Close WAL file before removal it from disk, [PR-706](https://github.com/reductstore/reductstore/pull/706)
- RS-583: Remove contents of folder before remove it, [PR-711](https://github.com/reductstore/reductstore/pull/711)

## [1.13.2] - 2025-01-15

### Fixed

- RS-577: Fix parsing of nested conditions, [PR-704](https://github.com/reductstore/reductstore/pull/704)

## [1.13.1] - 2024-12-16

### Changed

- Update Web Console up to v1.8.1 with HARD quota

## [1.13.0] - 2024-12-04

### Added

- RS-439: Snap hooks for new configuration parameters, [PR-628](https://github.com/reductstore/reductstore/pull/628)
- RS-415: Check to prevent replication to the same bucket, [PR-629](https://github.com/reductstore/reductstore/pull/629)
- RS-527: POST /:bucket/:entry/q endpoint to query with JSON request, [PR-635](https://github.com/reductstore/reductstore/pull/635)
- RS-528: Conditional query engine, [PR-640](https://github.com/reductstore/reductstore/pull/640)
- RS-524: Check naming convention before creating or renaming entry, [PR-650](https://github.com/reductstore/reductstore/pull/650)
- RS-545: Implement logical operators in conditional query, [PR-656](https://github.com/reductstore/reductstore/pull/656)
- RS-529: Implement comparison operators in conditional query, [PR-662](https://github.com/reductstore/reductstore/pull/662)
- RS-538: Add strict mode for conditional query, [PR-663](https://github.com/reductstore/reductstore/pull/663)

### Changed

- Update Web Console up to v1.8.0, [PR-655](https://github.com/reductstore/reductstore/pull/655)

### Fixed

- RS-544: Fix keeping quota error, [PR-654](https://github.com/reductstore/reductstore/pull/654)
- Fix replication crash if bucket is removed, [PR-664](https://github.com/reductstore/reductstore/pull/664)
- Fix order of condition operands in object syntax, [PR-670](https://github.com/reductstore/reductstore/pull/670)

### Internal

- Fix CI actions after Ubuntu update, [PR-604](https://github.com/reductstore/reductstore/pull/604)
- RS-536: Update README.md, [PR-649](https://github.com/reductstore/reductstore/pull/649)
- RS-193: Cross-compilation in CI/CD, [PR-651](https://github.com/reductstore/reductstore/pull/651)

## [1.12.4] - 2024-11-20

### Fixed

- RS-539: Fix transaction log file descriptor, [PR-643](https://github.com/reductstore/reductstore/pull/643)
- RS-540: Fix synchronization of a new block, [PR-652](https://github.com/reductstore/reductstore/pull/652)

## [1.12.3] - 2024-10-26

### Fixed

- RS-519: Check bucket name convention when renaming bucket, [PR-616](https://github.com/reductstore/reductstore/pull/616)
- RS-520: Check if bucket provisioned before renaming it, [PR-617](https://github.com/reductstore/reductstore/pull/617)
- RS-521: Sync bucket and entry before renaming them, [PR-521](https://github.com/reductstore/reductstore/pull/618)
- RS-525: Recovering from empty block index, [PR-620](https://github.com/reductstore/reductstore/pull/620)
- RS-523: Fix EOF error when writing and removing data in parallel, [PR-621](https://github.com/reductstore/reductstore/pull/621)

## [1.12.2] - 2024-10-21

### Fixed

- Bad file descriptor error in replication log, [PR-606](https://github.com/reductstore/reductstore/pull/606)
- Deadlock in graceful stop, [PR-607](https://github.com/reductstore/reductstore/pull/607)

## [1.12.1] - 2024-10-17

### Fixed

- Crash when querying removed entry, [PR-605](https://github.com/reductstore/reductstore/pull/605)

## [1.12.0] - 2024-10-04

### Added

- RS-418: Remove record API, [PR-560](https://github.com/reductstore/reductstore/pull/560)
- RS-389: Hard bucket quota, [PR-570](https://github.com/reductstore/reductstore/pull/570)
- RS-413: Block CRC to block index for integrity check, [PR-584](https://github.com/reductstore/reductstore/pull/584)
- RS-454: Check at least one query param to delete records, [PR-595](https://github.com/reductstore/reductstore/pull/595)
- RS-388: Rename entry API, [PR-596](https://github.com/reductstore/reductstore/pull/596)
- RS-419: Rename bucket API, [PR-597](https://github.com/reductstore/reductstore/pull/597)

### Changed

- RS-411: Refactor FileCache, [PR-551](https://github.com/reductstore/reductstore/pull/551)
- RS-412: Refactor BlockCache, [PR-556](https://github.com/reductstore/reductstore/pull/556)
- RS-380: Send uncompleted batch when query is timed out, [PR-558](https://github.com/reductstore/reductstore/pull/558)
- RS-422: Batch update records per block, [PR-559](https://github.com/reductstore/reductstore/pull/559)
- RS-448: Refactor multithreading in storage engine, [PR-573](https://github.com/reductstore/reductstore/pull/573)

### Fixed

- RS-446: Storage engine hanging during replication, [PR-564](https://github.com/reductstore/reductstore/pull/564)
- RS-468: Name of invalid batch header, [PR-586](https://github.com/reductstore/reductstore/pull/586)
- Server shutdown, [PR-557](https://github.com/reductstore/reductstore/pull/557)
- Internal 500 error after removing bucket or entry, [PR-565](https://github.com/reductstore/reductstore/pull/565)
- RS-479: Channel synchronization during write operation in HTTP API, [PR-594](https://github.com/reductstore/reductstore/pull/594)
- Deadlock in continuous query, [PR-598](https://github.com/reductstore/reductstore/pull/598)

### Security

- Bump quinn-proto from 0.11.6 to 0.11.8, [PR-577](https://github.com/reductstore/reductstore/pull/577)

### Internal

- Setup unit tests for main functions, [PR-552](https://github.com/reductstore/reductstore/pull/552)

## [1.11.2] - 2024-09-23

### Fixed

- RS-470: Fix WAL overwrite due to infrequent writing, [PR-576](https://github.com/reductstore/reductstore/pull/576)

## [1.11.1] - 2024-08-23

### Fixed

- RS-429: Fix check for existing late record, [PR-549](https://github.com/reductstore/reductstore/pull/549)
- Fix truncating of a recovered block from WAL, [PR-550](https://github.com/reductstore/reductstore/pull/550)

## [1.11.0] - 2024-08-19

### Added

- RS-31: Change labels via HTTP API, [PR-517](https://github.com/reductstore/reductstore/pull/517)
- RS-385: Add support for CORS configuration, [PR-523](https://github.com/reductstore/reductstore/pull/523)
- Buffers and timeouts for IO operations, [PR-524](https://github.com/reductstore/reductstore/pull/524)
- RS-394: Expose headers in CORS policy, [PR-530](https://github.com/reductstore/reductstore/pull/530)
- RS-359: Block index file and WAL, [PR-533](https://github.com/reductstore/reductstore/pull/533)

### Changed

- RS-333: Transfer the project to ReductSoftware UG, [PR-488](https://github.com/reductstore/reductstore/pull/488)
- Web Console v1.7.0

### Fixed

- RS-364: Mask replication token in logs, [PR-531](https://github.com/reductstore/reductstore/pull/531)
- URL without slash at the end for dest server of replication task, [PR-540](https://github.com/reductstore/reductstore/pull/540)

### Internal

- RS-232: Add replication test to CI, [PR-511](https://github.com/reductstore/reductstore/pull/511)
- RS-274: Add test coverage in CI, [PR-532](https://github.com/reductstore/reductstore/pull/532)

## [1.10.1] - 2024-07-15

### Fixed

- RS-366: Replication of a record larger than max. batch size, [PR-508](https://github.com/reductstore/reductstore/pull/508)

### Internal

- RS-231: Add migration test to CI, [PR-506](https://github.com/reductstore/reductstore/pull/506)

## [1.10.0] - 2024-06-11

### Added

- RS-261: support downsampling parameters `each_n` and `each_s` query
  options, [PR-465](https://github.com/reductstore/reductstore/pull/465)
- RS-311: support downsampling parameters `each_n` and `each_s` in replication
  tasks, [PR-480](https://github.com/reductstore/reductstore/pull/480)

### Removed

- RS-213: `reduct-cli` and dependency from `reduct-rs`, [PR-426](https://github.com/reductstore/reductstore/pull/426)
- Checking "stop before start" in query endpoint, [PR-466](https://github.com/reductstore/reductstore/pull/466)

### Security

- Bump `rustls` from 0.21.10 to 0.21.12, [PR-432](https://github.com/reductstore/reductstore/pull/432)

### Changed

- RS-262: Reduce number of open/close file operations, [PR-453](https://github.com/reductstore/reductstore/pull/453)
- RS-88: Batch records before replicating them, [PR-478](https://github.com/reductstore/reductstore/pull/478)
- Update web console up to 1.6.1, [PR-484](https://github.com/reductstore/reductstore/pull/484)

### Fixed

- Fix removing invalid blocks at start, [PR-454](https://github.com/reductstore/reductstore/pull/454)
- RS-300: mark initial token as provisioned, [PR-479](https://github.com/reductstore/reductstore/pull/479)

## [1.9.5] - 2024-04-08

### Fixed

- RS-241: Fix replication and transaction log
  initialization, [PR-431](https://github.com/reductstore/reductstore/pull/431)

### Changed

- RS-239: Override errored records if they have the same
  size, [PR-428](https://github.com/reductstore/reductstore/pull/428)

### Security

- Vulnerable to degradation of service with CONTINUATION
  Flood, [PR-430](https://github.com/reductstore/reductstore/pull/430)

## [1.9.4] - 2024-03-29

### Fixed

- RS-233: fix wrong order of timestamps in batched write
  request, [PR-421](https://github.com/reductstore/reductstore/pull/421)

## [1.9.3] - 2024-03-16

### Fixed

- RS-221: fix body draining in write a record and batch
  edpoints, [PR-418](https://github.com/reductstore/reductstore/pull/418)

## [1.9.2] - 2024-03-15

### Fixed

- RS-218: fix block migration, [PR-416](https://github.com/reductstore/reductstore/pull/416)

## [1.9.1] - 2024-03-09

### Fixed

- Fix build on ARM32, [PR-411](https://github.com/reductstore/reductstore/pull/411)

## [1.9.0] - 2024-03-08

### Added

- RS-156: Support for commercial license, [PR-400](https://github.com/reductstore/reductstore/pull/400)
- RS-187: Speed up startup time, [PR-402](https://github.com/reductstore/reductstore/pull/403/)

### Changed

- reduct-rs: Move `reduct-rs` to separated repository, [PR-395](https://github.com/reductstore/reductstore/pull/395)
- RS-95: Update `axum` up to 0.7, [PR-401](https://github.com/reductstore/reductstore/pull/401)
- Update Web Console to v1.5.0, [PR-406](https://github.com/reductstore/reductstore/pull/406)
- RS-198: improve error message for expired query id, [PR-408](https://github.com/reductstore/reductstore/pull/408)

### Fixed

- RS-195: check path and query before unwrap them in
  middleware, [PR-407](https://github.com/reductstore/reductstore/pull/407)

### Security

- Bump mio from 0.8.10 to 0.8.11, [PR-409](https://github.com/reductstore/reductstore/pull/409)

## [1.8.2] - 2024-02-10

### Fixed

- RS-162: Fix locked block by read/write operation, [PR-398](https://github.com/reductstore/reductstore/pull/398)
- RS-155: Wait for incomplete records during replication, [PR-399](https://github.com/reductstore/reductstore/pull/399)

## [1.8.1] - 2024-01-28

### Fixed

- Stuck last replication error, [PR-393](https://github.com/reductstore/reductstore/pull/393)

## [1.8.0] - 2024-01-24

### Added

- reductstore: Cargo feature `web-console` to build without Web
  Console, [PR-365](https://github.com/reductstore/reductstore/pull/365)
- reductstore: Web Console v1.4.0
- reduct-cli: `bucket` command to manage buckets, [PR-367](https://github.com/reductstore/reductstore/pull/367)
- reductstore: Data replication, [PR-377](https://github.com/reductstore/reductstore/pull/377)
- reductstore: CRUD API and diagnostics for replication, [PR-380](https://github.com/reductstore/reductstore/pull/380)
- reduct-rs: Implement replication API, [PR-391](https://github.com/reductstore/reductstore/pull/391)

### Fixed

- reductstore: Stop downloading Web Console at docs.rs
  build, [PR-366](https://github.com/reductstore/reductstore/pull/366)
- reductstore: Sync write tasks with HTTP API to avoid unfinished
  records, [PR-374](https://github.com/reductstore/reductstore/pull/374)
- reductstore: Re-create a transaction log of replication if it is
  broken, [PR-379](https://github.com/reductstore/reductstore/pull/379)
- reductstore: Status for unfinished records, [PR-381](https://github.com/reductstore/reductstore/pull/381)
- reductstore: Discard replication for any storage errors, [PR-382](https://github.com/reductstore/reductstore/pull/382)
- reductstore: CPU consumption for replication, [PR-383](https://github.com/reductstore/reductstore/pull/383)
- reductstore: GET /api/v1/replications/:replication_name empty
  diagnostics, [PR-384](https://github.com/reductstore/reductstore/pull/384)
- reductstore: Error counting in replication diagnostics, [PR-385](https://github.com/reductstore/reductstore/pull/385)
- reductstore: Discard transaction from replication log if remote bucket is
  available, [PR-386](https://github.com/reductstore/reductstore/pull/386)
- reductstore: Use only HTTP1 for replication engine, [PR-388](https://github.com/reductstore/reductstore/pull/388)
- reductstore: Mask access token for remote instance in
  replication, [PR-390](https://github.com/reductstore/reductstore/pull/390)

### Changed

- reductstore: Refactor read and write operation with tokio
  channels, [PR-370](https://github.com/reductstore/reductstore/pull/370)
- docs: update link to new website, [PR-375](https://github.com/reductstore/reductstore/pull/375)
- reductstore: Update Web Console to v1.4.1, [PR-389](https://github.com/reductstore/reductstore/pull/389)

### Removed

- docs: remove /docs with GitBook docs, [PR-376](https://github.com/reductstore/reductstore/pull/376)

## [1.7.3] - 2023-11-08

### Fixed

- reductstore: Fix entry size calculation, [PR-373](https://github.com/reductstore/reductstore/pull/373)

## [1.7.2] - 2023-11-01

### Fixed

- reduct-rs: Fix query URL in ReductClient, [PR-372](https://github.com/reductstore/reductstore/pull/372)

## [1.7.1] - 2023-10-29

### Fixed

- reductstore: Wrong size calculation if a block could not be
  removed, [PR-371](https://github.com/reductstore/reductstore/pull/371)

## [1.7.0] - 2023-10-06

### Added

- reduct-cli: `alias` and `server` commands, [PR-343](https://github.com/reductstore/reductstore/pull/343)
-

reduct-rs: `ReductClient.url`, `ReductClient.token`, `ReductCientBuilder.try_build` [PR-350](https://github.com/reductstore/reductstore/pull/350)

- reductstore: `healthcheck` to buildx.Dockerfile, [PR-350](https://github.com/reductstore/reductstore/pull/350)
- reductstore: provisioning with environment variables, [PR-352](https://github.com/reductstore/reductstore/pull/352)
- reductstore,reduct-rs: batched write API, [PR-355](https://github.com/reductstore/reductstore/pull/355)

### Changed

- reductstore: Update dependencies, min. rust v1.67.0, [PR-341](https://github.com/reductstore/reductstore/pull/341)
- reductstore: Use Web Console v1.3.0, [PR-345](https://github.com/reductstore/reductstore/pull/342)
- reductstore: Move some Python API tests in Rust part, [PR-351](https://github.com/reductstore/reductstore/pull/351)
- reduct-base: Rename `HttpError` -> `ReductError`, [PR-350](https://github.com/reductstore/reductstore/pull/350)
- docs: update Getting Started, [PR-358](https://github.com/reductstore/reductstore/pull/358)

### Fixed

- reduct-rs: Normalize instance URL
  in `ClientBuilder.url`, [PR-343](https://github.com/reductstore/reductstore/pull/343)

## [1.6.2] - 2023-09-20

### Fixed

- reductstore: Panic for a bad time interval
  in `GET /b/:bucket/:entry/q`, [PR-357](https://github.com/reductstore/reductstore/pull/357)

## [1.6.1] - 2023-08-28

### Fixed

- reductstore: README and LICENSE in reductstore crate, [PR-347](https://github.com/reductstore/reductstore/pull/347)

### Security

- reductstore: Update `rustls` with
  patched `rustls-webpki`, [PR-349](https://github.com/reductstore/reductstore/pull/349)

## [1.6.0] - 2023-08-14

### Added

- reductstore: Build docker image for ARM32 platform, [PR-328](https://github.com/reductstore/reductstore/pull/328)
- reductstore,reduct-rs: Removing entries from bucket, [PR-334](https://github.com/reductstore/reductstore/pull/334)
- reductstore,reduct-rs: Limit parameter in query request, [PR-335](https://github.com/reductstore/reductstore/pull/335)
- reduct-rs: Server API for Client SDK, [PR-321](https://github.com/reductstore/reductstore/pull/321)
- reduct-rs: Token API for Client SDK, [PR-322](https://github.com/reductstore/reductstore/pull/322)
- reduct-rs: Bucket API for Client SDK, [PR-323](https://github.com/reductstore/reductstore/pull/323)
- reduct-rs: Entry API for Client SDK, [PR-326](https://github.com/reductstore/reductstore/pull/326)
- reduct-rs: Examples and docs, [PR-333](https://github.com/reductstore/reductstore/pull/333)

### Changed

- reductstore: Refactor `http_frontend` module, [PR-306](https://github.com/reductstore/reductstore/pull/306)
- reductstore: Cache last block to reduce read operations, [PR-318](https://github.com/reductstore/reductstore/pull/318)
- reductstore: Grained HTTP components, [PR-319](https://github.com/reductstore/reductstore/pull/319)
- reductstore: Default maximum records in block 256, [PR-320](https://github.com/reductstore/reductstore/pull/320)
- reductstore: BUSL-1.1 license, [PR-337](https://github.com/reductstore/reductstore/pull/337)
- reductstore: Update README.md, [PR-338](https://github.com/reductstore/reductstore/pull/338)
- all: Organize workspaces, [PR-310](https://github.com/reductstore/reductstore/pull/310)

### Removed

- reductstore: `native-tls` dependency (only `rustls`), [PR-315](https://github.com/reductstore/reductstore/pull/315)

### Fixed

- reductstore: Partial bucket settings, [PR-325](https://github.com/reductstore/reductstore/pull/325)

## [1.5.1] - 2023-07-17

### Fixed

- Handle empty or broken block descriptor, [PR-317](https://github.com/reductstore/reductstore/pull/317)

## [1.5.0] - 2023-06-30

### Added

- `x-reduct-api` header to get quick version number in Major.Minor
  format, [PR-291](https://github.com/reductstore/reductstore/pull/291)
- `GET /api/v1/:bucket/:entry/batch` endpoint to read a bunch of
  records, [PR-294](https://github.com/reductstore/reductstore/pull/294)
- `HEAD /api/v1/b/:bucket_name/:entry_name` and `HEAD /api/v1/b/:bucket_name/:entry_name/batch`
  endpoints, [PR-296]https://github.com/reductstore/reductstore/pull/296)

### Changed

- Concise format for headers in `GET /api/v1/:bucket/:entry/batch`
  response, [PR-298](https://github.com/reductstore/reductstore/pull/298)

## [1.4.1] - 2023-06-27

### Fixed

- Stuck empty entries, [PR-302](https://github.com/reductstore/reductstore/pull/302)

## [1.4.0] - 2023-06-09

### Fixed

- Panic when an invalid utf-8 received as a label value, [PR-290](https://github.com/reductstore/reductstore/pull/290)
- Writing record for clients which don't support for Expect
  header, [PR-293](https://github.com/reductstore/reductstore/pull/293)

## [1.4.0-beta.1] - 2023-06-03

### Changed

- Update web console to 1.2.2, [PR-287](https://github.com/reductstore/reductstore/pull/287)

### Fixed

- Parsing non-string quota type, [PR-286](https://github.com/reductstore/reductstore/pull/286)
- Show file paths in logs without registry path, [PR-288](https://github.com/reductstore/reductstore/pull/288)

## [1.4.0-alpha.3] - 2023-05-29

### Fixed

- Return `init-token` to token list, [PR-280](https://github.com/reductstore/reductstore/pull/280)
- First query ID is 1, [PR-281](https://github.com/reductstore/reductstore/pull/281)
- Showing permissions in `GET /api/v1/tokens`, [PR-282](https://github.com/reductstore/reductstore/pull/282)
- Remove removed bucket from token permissions, [PR-283](https://github.com/reductstore/reductstore/pull/283)
- Build on Windows and macOS, [PR-284](https://github.com/reductstore/reductstore/pull/284)

## [1.4.0-alpha.2] - 2023-05-26

### Fixed

- Cargo package, [PR-278](https://github.com/reductstore/reductstore/pull/278)

## [1.4.0-alpha.1] - 2023-05-22

### Added

- Continuous query `GET /api/v1/:bucket/:entry/q?continuous=true|false`,
  [PR-248](https://github.com/reductstore/reductstore/pull/248)
- Build ARM64 Docker image
- Integration of Rust, [PR-251](https://github.com/reductstore/reductstore/pull/251)
- Print build commit and date in logs, [PR-271](https://github.com/reductstore/reductstore/pull/271)
- Re-build ARM64 Docker image for Rust, [PR-274](https://github.com/reductstore/reductstore/pull/274)
- Publish crate to crates.io, [PR-275](https://github.com/reductstore/reductstore/pull/275)

### Changed

- New public Docker repository `reduct/store`, [PR-246](https://github.com/reductstore/reductstore/pull/246)
- Speed up loading entries at start, [PR-250](https://github.com/reductstore/reductstore/pull/250)
- Rewrite static asset management in Rust, [PR-252](https://github.com/reductstore/reductstore/pull/252)
- Rewrite token authentication module in Rust, [PR-255](https://github.com/reductstore/reductstore/pull/255)
- Rewrite storage module in Rust, [PR-257](https://github.com/reductstore/reductstore/pull/257)
- Rewrite HTTP layer in Rust, [PR-259](https://github.com/reductstore/reductstore/pull/259)

### Removed

- Disable Windows and Macos builds because of migration on
  Rust, [PR-251](https://github.com/reductstore/reductstore/pull/251)

### Fixed

- GET /api/v1/me endpoint for disabled authentication, [PR-245](https://github.com/reductstore/reductstore/pull/245)
- Error handling when a client closes a connection, [PR-263](https://github.com/reductstore/reductstore/pull/263)
- Allow null quota type in bucket settings, [PR-264](https://github.com/reductstore/reductstore/pull/264)
- Writing belated data, [PR-265](https://github.com/reductstore/reductstore/pull/265)
- Fix searching record by timestamp, [PR-266](https://github.com/reductstore/reductstore/pull/266)
- Graceful shutdown, [PR-267](https://github.com/reductstore/reductstore/pull/267)
- Access to a block descriptor from several threads, [PR-268](https://github.com/reductstore/reductstore/pull/268)
- Handling unix SIGTERM signal, [PR-269](https://github.com/reductstore/reductstore/pull/269)
- Encoding non-text assets of Web Console, [PR-270](https://github.com/reductstore/reductstore/pull/270)
- Pass hash commit into docker image, [PR-272](https://github.com/reductstore/reductstore/pull/272)
- Build snap package in CI, [PR-273](https://github.com/reductstore/reductstore/pull/273)

## [1.3.2] - 2023-03-10

### Added

- Build and publish snap, [PR-241](https://github.com/reductstore/reductstore/pull/241)

### Changed

- Fetch Web Console from cmake, [PR-239](https://github.com/reductstore/reductstore/pull/239)
- Install snap as a daemon, [PR-240](https://github.com/reductstore/reductstore/pull/240)

### Fixed

- Begin time 0 is valid for a block, [PR-242](https://github.com/reductstore/reductstore/pull/242)

## [1.3.1] - 2023-02-03

### Fixed

- Querying when a block doesn't have records for certain
  labels, [PR-235](https://github.com/reductstore/reductstore/pull/235)

## [1.3.0] - 2023-01-26

### Added

- Labels for `POST|GET /api/v1/:bucket/:entry` as headers with
  prefix `x-reduct-label-`, [PR-224](https://github.com/reductstore/reductstore/pull/224)
- `include-<label>` and `exclude-<label>` query parameters for query endpoint
  `GET /api/v1/:bucket/:entry/q`, [PR-226](https://github.com/reductstore/reductstore/pull/226)
- Store the `Content-Type` header received for a record while writing it, so that the record may be returned with the
  same header, [PR-231](https://github.com/reductstore/reductstore/pull/231)

### Changed

- Project license AGPLv3 to MPL-2.0, [PR-221](https://github.com/reductstore/reductstore/pull/221)
- Rename error header `-x-reduct-error`
  to `x-reduct-error`, [PR-230](https://github.com/reductstore/reductstore/pull/230)
- Update Web Console to v1.2.0, [PR-232](https://github.com/reductstore/reductstore/pull/232)

## [1.2.3] - 2023-01-02

### Fixed

- Crashing when post request is aborted by client, [PR-223](https://github.com/reductstore/reductstore/pull/223)

## [1.2.2] - 2022-12-20

### Fixed

- Token validation for anonymous access, [PR-217](https://github.com/reductstore/reductstore/pull/217)

## [1.2.1] - 2022-12-19

### Fixed

- Docker image command

## [1.2.0] - 2022-12-18

### Added:

- `GET /api/v1/me` endpoint to get current
  permissions, [PR-202](https://github.com/reductstore/reductstore/pull/208)
- Send error message in `-x-reduct-error`header [PR-213](https://github.com/reductstore/reductstore/pull/213)

### Changed:

- Consistent token and bucket management, [PR-208](https://github.com/reductstore/reductstore/pull/208)
- Rebranding: update project name, CMakeTargets and docs, [PR-215](https://github.com/reductstore/reductstore/pull/215)

### Fixed:

- HTTP statuses for `GET /api/v1/:bucket/:entry/q` and `POST /api/v1/:bucket/:entry`
  , [PR-212](https://github.com/reductstore/reductstore/pull/212)

## [1.1.1] - 2022-12-08

### Fixed:

- A crush when we handle input chunks after an HTTP
  error, [PR-206](https://github.com/reductstore/reductstore/pull/206)

## [1.1.0] - 2022-11-27

### Added:

- Implement Token API, [PR-199](https://github.com/reductstore/reductstore/pull/199)

### Fixed:

- Link to Entry API in documentation, [PR-194](https://github.com/reductstore/reductstore/pull/194)
- No error body for HEAD `/b/:bucket_name`, [PR-196](https://github.com/reductstore/reductstore/pull/196)
- Use `GET /tokens` instead of `/tokens/list`, [PR-200](https://github.com/reductstore/reductstore/pull/200)

### Changed:

- Always override init-token, [PR-201](https://github.com/reductstore/reductstore/pull/201)
- Update Web Console to v1.1.0, [PR-204](https://github.com/reductstore/reductstore/pull/204)

## [1.0.1] - 2022-10-09

### Added:

- Print 404 error to logs in debug mode, [PR-187](https://github.com/reductstore/reductstore/pull/187)

### Fixed:

- Build MacOs in pipeline, [PR-188](https://github.com/reductstore/reductstore/pull/188)
- Parsing endpoint url to print it in logs, [PR-190](https://github.com/reductstore/reductstore/pull/190)
- Handling negative timestamps, [PR-191](https://github.com/reductstore/reductstore/pull/191)

## [1.0.0] - 2022-10-03

### Added:

- Web Console v1.0.0. [PR-184](https://github.com/reductstore/reductstore/pull/184)

### Removed:

- GET `/bucketname/entryname/list` endpoint, [PR-164](https://github.com/reductstore/reductstore/pull/164)
- POST `/auth/refresh` endpoint, [PR-177](https://github.com/reductstore/reductstore/pull/177)

### Changed:

- Refactor HTTP API layer, [PR-179](https://github.com/reductstore/reductstore/pull/179)
- Prefix `/api/v1/` for all endpoints, [PR-182](https://github.com/reductstore/reductstore/pull/182)

### Fixed:

- Segfault during overriding a record, [PR-183](https://github.com/reductstore/reductstore/pull/183)
- Access to Web Console when authentication is
  enabled, [PR-185](https://github.com/reductstore/reductstore/pull/185)

### Security:

- Check bucket and entry name with regex, [PR-181](https://github.com/reductstore/reductstore/pull/181)

## [0.9.0] - 2022-09-18

### Added:

- Build a static executable for AMD64 and upload it to release from
  CI, [PR-171](https://github.com/reductstore/reductstore/pull/171)
- Build on MacOS, [PR-173](https://github.com/reductstore/reductstore/pull/173)
- Build on Windows, [PR-174](https://github.com/reductstore/reductstore/pull/174)

### Changed:

- Web Console v0.5.0, [PR-175](https://github.com/reductstore/reductstore/pull/175)

## [0.8.0] - 2022-08-26

### Added:

- Web Console v0.4.0
- `Connection` header, [PR-154](https://github.com/reductstore/reductstore/pull/154)
- Publish image to DockerHub, [PR-162](https://github.com/reductstore/reductstore/pull/162)
- Use API token as an access token, [PR-167](https://github.com/reductstore/reductstore/pull/167)

### Fixed:

- Ignoring error code after a failed bucket update, [PR-161](https://github.com/reductstore/reductstore/pull/161)
- Infinite loop in Bucket::KeepQuota, [PR-146](https://github.com/reductstore/reductstore/pull/146)
- Waiting data from HTTP client if it aborts
  connection, [PR-151](https://github.com/reductstore/reductstore/pull/151)
- Writing record when current block is broken, [PR-15-](https://github.com/reductstore/reductstore/pull/153)
- Closing uSocket, [PR-154](https://github.com/reductstore/reductstore/pull/154)
- Removing broken block when it keeps quota, [PR-155](https://github.com/reductstore/reductstore/pull/155)
- Sending headers twice, [PR-156](https://github.com/reductstore/reductstore/pull/156)
- Direction to `cd` into the `build/` directory while building the server
  locally, [PR-159](https://github.com/reductstore/reductstore/pull/159)

### Changed:

- Duplication of timestamps is not allowed, [PR-147](https://github.com/reductstore/reductstore/pull/147)
- Update dependencies, [PR-163](https://github.com/reductstore/reductstore/pull/163)

### Deprecated:

- GET `/auth/refersh` endpoint and access token, [PR-167](https://github.com/reductstore/reductstore/pull/167)

## [0.7.1] - 2022-07-30

### Fixed:

- Opening Web Console, [PR-143](https://github.com/reductstore/reductstore/pull/143)

## [0.7.0] - 2022-07-29

### Added:

- Web Console v0.3.0, [PR-133](https://github.com/reductstore/reductstore/pull/133)
- GET `/b/:bucket/:entry/q?` endpoint for iterating
  data, [PR-141](https://github.com/reductstore/reductstore/pull/141)

### Changed:

- Use `Keep a log` format for CHANGELOG, [PR-136](https://github.com/reductstore/reductstore/pull/136)
- SI for max block and read chunk sizes, [PR-137](https://github.com/reductstore/reductstore/pull/137)
- SHA256 hash for API token is optional, [PR-139](https://github.com/reductstore/reductstore/pull/139)

### Fixed:

- Typo in API documentation, [PR-124](https://github.com/reductstore/reductstore/pull/124)
- Style in documentation, [PR-129](https://github.com/reductstore/reductstore/pull/129)

## [0.6.1] - 2022-06-25

### Added:

- Use Web Console v0.2.1, [PR-120](https://github.com/reductstore/reductstore/pull/120)

## [0.6.0] - 2022-06-25

### Added:

- `Content-Type` header to responses, [PR-107](https://github.com/reductstore/reductstore/pull/107)
- `max_block_records` to bucket settings, [PR-108](https://github.com/reductstore/reductstore/pull/108)
- HEAD `/alive` method for health check, [PR-114](https://github.com/reductstore/reductstore/pull/114)

### Changed:

- Filter unfinished records in GET /b/:bucket/:entry/list
  endpoint, [PR-106](https://github.com/reductstore/reductstore/pull/106)

### Fixed:

- Web Console for RS_API_BASE_PATH, [PR-92](https://github.com/reductstore/reductstore/pull/92)
- Wasting disk space in XFS filesystem, [PR-100](https://github.com/reductstore/reductstore/pull/100)
- Base path in server url, [PR-105](https://github.com/reductstore/reductstore/pull/105)
- Updating record state in asynchronous write
  operation, [PR-109](https://github.com/reductstore/reductstore/pull/109)
- SEGFAULT when entry removed but async writer is
  alive, [PR-110](https://github.com/reductstore/reductstore/pull/110)
- Removing a block with active readers or
  writers, [PR-111](https://github.com/reductstore/reductstore/pull/111)
- Loading bucket settings from disk, [PR-112](https://github.com/reductstore/reductstore/pull/112)
- 404 error for react routes, [PR-116](https://github.com/reductstore/reductstore/pull/116)
- No token error message, [PR-118](https://github.com/reductstore/reductstore/pull/118)
- Updating bucket settings, [PR-119](https://github.com/reductstore/reductstore/pull/119)
- Benchmarks and refactor block management [PR-99](https://github.com/reductstore/reductstore/pull/99)
- CURL to deploy image [PR-104](https://github.com/reductstore/reductstore/pull/104)

### Changed:

- Optimise write operation, [PR-96](https://github.com/reductstore/reductstore/pull/96)
- Disable SSL verification in API tests, [PR-113](https://github.com/reductstore/reductstore/pull/113)

## [0.5.1] - 2022-05-24

### Fixed:

- GET `/b/:bucket/:entry` to avoid creating an empty
  entry, [PR-95](https://github.com/reductstore/reductstore/pull/95)
- Update of bucket settings, [PR-138](https://github.com/reductstore/reductstore/pull/138)

## [0.5.0] - 2022-05-15

### Added:

- Web Console, [PR-77](https://github.com/reductstore/reductstore/pull/77)
- Add default settings for a new bucket in GET /info, [PR-87](https://github.com/reductstore/reductstore/pull/87)
- Link to JS SDK to documentation, [PR-88](https://github.com/reductstore/reductstore/pull/88)

### Changed:

- Only HTTP errors 50x in the logs, [PR-84](https://github.com/reductstore/reductstore/issues/84)

### Fixed:

- CORS functionality, [PR-72](https://github.com/reductstore/reductstore/pull/72)
- Quota policy, [PR-83](https://github.com/reductstore/reductstore/pull/83)

## [0.4.3] - 2022-05-01

### Fixed:

- Sending big blobs [PR-80](https://github.com/reductstore/reductstore/pull/80)
- Handling offset in tryEnd [PR-81](https://github.com/reductstore/reductstore/pull/81)

## [0.4.2] - 2022-04-30

### Fixed:

- Deadlock during sending data, [PR-78](https://github.com/reductstore/reductstore/pull/78)

## [0.4.1] - 2022-04-04

### Fixed:

- Timestamp for oldest record, [PR-68](https://github.com/reductstore/reductstore/pull/68)

## [0.4.0] - 2022-04-01

### Added:

- Asynchronous write/read operations with data blocks, [PR-62](https://github.com/reductstore/reductstore/pull/62)

### Fixed:

- Searching start block in Entry List request, [PR-61](https://github.com/reductstore/reductstore/pull/61)
- Aborting GET requests, [PR-64](https://github.com/reductstore/reductstore/pull/64)

### Changed:

- Block structure in entry, [PR-58](https://github.com/reductstore/reductstore/pull/58)

## [0.3.0] - 2022-03-14

### Added

- Secure HTTP, [PR-49](https://github.com/reductstore/reductstore/pull/49)
- Stats and list entries to GET /b/:bucket method with
  , [PR-51](https://github.com/reductstore/reductstore/pull/51)
- Access to the latest record, [PR-53](https://github.com/reductstore/reductstore/pull/53)

### Fixed:

- Sending two responses for HTTP error, [PR-48](https://github.com/reductstore/reductstore/pull/48)

### Changed:

- Replace nholmann/json with Protobuf, [PR-47](https://github.com/reductstore/reductstore/pull/47)

## [0.2.1] - 2022-03-07

### Fixed:

- Crushing when API token is wrong, [PR-42](https://github.com/reductstore/reductstore/pull/42)
- Order of authentication checks, [PR-43](https://github.com/reductstore/reductstore/pull/43)

## [0.2.0] - 2022-02-26

### Added:

- HEAD method to Bucket API, [PR-30](https://github.com/reductstore/reductstore/pull/30)
- Extends information from GET method of Server API, [PR-33](https://github.com/reductstore/reductstore/pull/33)
- GET /list end point to browse buckets, [PR-34](https://github.com/reductstore/reductstore/pull/34)
- Bearer token authentication, [PR-36](https://github.com/reductstore/reductstore/pull/36)

### Changed:

- PUT method of Bucket API has optional parameters, [PR-32](https://github.com/reductstore/reductstore/pull/32)

### Fixed:

- Docker build on ARM32, [PR-29](https://github.com/reductstore/reductstore/pull/29)
- IBucket::List error 500 for timestamps between
  blocks, [PR-31](https://github.com/reductstore/reductstore/pull/31)
- Wrong parameters in Entry API documentation, [PR-38](https://github.com/reductstore/reductstore/pull/38)

## [0.1.1] - 2022-02-13

### Fixed:

- Default folder for data in Docker image, [PR-23](https://github.com/reductstore/reductstore/pull/23)

## [0.1.0] - 2022-01-24

- Initial release with basic HTTP API and FIFO bucket quota

[Unreleased]: https://github.com/reductstore/reductstore/compare/v1.17.1...HEAD
[1.17.1]: https://github.com/reductstore/reductstore/compare/v1.17.1...v1.17.1
[1.17.0]: https://github.com/reductstore/reductstore/compare/v1.16.3...v1.17.0
[1.16.3]: https://github.com/reductstore/reductstore/compare/v1.16.2...v1.16.3
[1.16.2]: https://github.com/reductstore/reductstore/compare/v1.16.1...v1.16.2
[1.16.1]: https://github.com/reductstore/reductstore/compare/v1.16.0...v1.16.1
[1.16.0]: https://github.com/reductstore/reductstore/compare/v1.15.6...v1.16.0
[1.15.6]: https://github.com/reductstore/reductstore/compare/v1.15.5...v1.15.6
[1.15.5]: https://github.com/reductstore/reductstore/compare/v1.15.4...v1.15.5
[1.15.4]: https://github.com/reductstore/reductstore/compare/v1.15.3...v1.15.4
[1.15.3]: https://github.com/reductstore/reductstore/compare/v1.15.2...v1.15.3
[1.15.2]: https://github.com/reductstore/reductstore/compare/v1.15.1...v1.15.2
[1.15.1]: https://github.com/reductstore/reductstore/compare/v1.15.0...v1.15.1
[1.15.0]: https://github.com/reductstore/reductstore/compare/v1.14.8...v1.15.0
[1.14.8]: https://github.com/reductstore/reductstore/compare/v1.14.7...v1.14.8
[1.14.7]: https://github.com/reductstore/reductstore/compare/v1.14.6...v1.14.7
[1.14.6]: https://github.com/reductstore/reductstore/compare/v1.14.5...v1.14.6
[1.14.5]: https://github.com/reductstore/reductstore/compare/v1.14.4...v1.14.5
[1.14.4]: https://github.com/reductstore/reductstore/compare/v1.14.3...v1.14.4
[1.14.3]: https://github.com/reductstore/reductstore/compare/v1.14.2...v1.14.3
[1.14.2]: https://github.com/reductstore/reductstore/compare/v1.14.1...v1.14.2
[1.14.1]: https://github.com/reductstore/reductstore/compare/v1.14.0...v1.14.1
[1.14.0]: https://github.com/reductstore/reductstore/compare/v1.13.5...v1.14.0
[1.13.5]: https://github.com/reductstore/reductstore/compare/v1.13.4...v1.13.5
[1.13.4]: https://github.com/reductstore/reductstore/compare/v1.13.3...v1.13.4
[1.13.3]: https://github.com/reductstore/reductstore/compare/v1.13.2...v1.13.3
[1.13.2]: https://github.com/reductstore/reductstore/compare/v1.13.1...v1.13.2
[1.13.1]: https://github.com/reductstore/reductstore/compare/v1.13.0...v1.13.1
[1.13.0]: https://github.com/reductstore/reductstore/compare/v1.12.4...v1.13.0
[1.12.4]: https://github.com/reductstore/reductstore/compare/v1.12.3...v1.12.4
[1.12.3]: https://github.com/reductstore/reductstore/compare/v1.12.2...v1.12.3
[1.12.2]: https://github.com/reductstore/reductstore/compare/v1.12.1...v1.12.2
[1.12.1]: https://github.com/reductstore/reductstore/compare/v1.12.0...v1.12.1
[1.12.0]: https://github.com/reductstore/reductstore/compare/v1.11.1...v1.12.0
[1.11.2]: https://github.com/reductstore/reductstore/compare/v1.11.1...v1.11.2
[1.11.1]: https://github.com/reductstore/reductstore/compare/v1.11.0...v1.11.1
[1.11.0]: https://github.com/reductstore/reductstore/compare/v1.10.1...v1.11.0
[1.10.1]: https://github.com/reductstore/reductstore/compare/v1.10.0...v1.10.1
[1.10.0]: https://github.com/reductstore/reductstore/compare/v1.9.5...v1.10.0
[1.9.5]: https://github.com/reductstore/reductstore/compare/v1.9.4...v1.9.5
[1.9.4]: https://github.com/reductstore/reductstore/compare/v1.9.3...v1.9.4
[1.9.3]: https://github.com/reductstore/reductstore/compare/v1.9.2...v1.9.3
[1.9.2]: https://github.com/reductstore/reductstore/compare/v1.9.1...v1.9.2
[1.9.1]: https://github.com/reductstore/reductstore/compare/v1.9.0...v1.9.1
[1.9.0]: https://github.com/reductstore/reductstore/compare/v1.8.2...v1.9.0
[1.8.2]: https://github.com/reductstore/reductstore/compare/v1.8.1...v1.8.2
[1.8.1]: https://github.com/reductstore/reductstore/compare/v1.8.0...v1.8.1
[1.8.0]: https://github.com/reductstore/reductstore/compare/v1.7.3...v1.8.0
[1.7.3]: https://github.com/reductstore/reductstore/compare/v1.7.2...v1.7.3
[1.7.2]: https://github.com/reductstore/reductstore/compare/v1.7.1...v1.7.2
[1.7.1]: https://github.com/reductstore/reductstore/compare/v1.7.0...v1.7.1
[1.7.0]: https://github.com/reductstore/reductstore/compare/v1.6.2...v1.7.0
[1.6.2]: https://github.com/reductstore/reductstore/compare/v1.6.1...v1.6.2
[1.6.1]: https://github.com/reductstore/reductstore/compare/v1.6.0...v1.6.1
[1.6.0]: https://github.com/reductstore/reductstore/compare/v1.5.1...v1.6.0
[1.5.1]: https://github.com/reductstore/reductstore/compare/v1.5.0...v1.5.1
[1.5.0]: https://github.com/reductstore/reductstore/compare/v1.4.1...v1.5.0
[1.4.1]: https://github.com/reductstore/reductstore/compare/v1.4.0...v1.4.1
[1.4.0]: https://github.com/reductstore/reductstore/compare/v1.4.0-beta.1...v1.4.0
[1.4.0-beta.1]: https://github.com/reductstore/reductstore/compare/v1.4.0-alpha.2...v1.4.0-beta.1
[1.4.0-alpha.2]: https://github.com/reductstore/reductstore/compare/v1.4.0-alpha.1...v1.4.0-alpha.2
[1.4.0-alpha.1]: https://github.com/reductstore/reductstore/compare/v1.3.2...v1.4.0-alpha.1
[1.3.2]: https://github.com/reductstore/reductstore/compare/v1.3.1...v1.3.2
[1.3.1]: https://github.com/reductstore/reductstore/compare/v1.3.0...v1.3.1
[1.3.0]: https://github.com/reductstore/reductstore/compare/v1.2.3...v1.3.0
[1.2.3]: https://github.com/reductstore/reductstore/compare/v1.2.2...v1.2.3
[1.2.2]: https://github.com/reductstore/reductstore/compare/v1.2.1...v1.2.2
[1.2.1]: https://github.com/reductstore/reductstore/compare/v1.2.0...v1.2.1
[1.2.0]: https://github.com/reductstore/reductstore/compare/v1.1.1...v1.2.0
[1.1.1]: https://github.com/reductstore/reductstore/compare/v1.1.0...v1.1.1
[1.1.0]: https://github.com/reductstore/reductstore/compare/v1.0.0...v1.1.0
[1.0.1]: https://github.com/reductstore/reductstore/compare/v1.0.0...v1.0.1
[1.0.0]: https://github.com/reductstore/reductstore/compare/v0.9.0...v1.0.0
[0.9.0]: https://github.com/reductstore/reductstore/compare/v0.8.0...v0.9.0
[0.8.0]: https://github.com/reductstore/reductstore/compare/v0.7.1...v0.8.0
[0.7.1]: https://github.com/reductstore/reductstore/compare/v0.7.0...v0.7.1
[0.7.0]: https://github.com/reductstore/reductstore/compare/v0.6.1...v0.7.0
[0.6.1]: https://github.com/reductstore/reductstore/compare/v0.6.0...v0.6.1
[0.6.0]: https://github.com/reductstore/reductstore/compare/v0.5.1...v0.6.0
[0.5.1]: https://github.com/reductstore/reductstore/compare/v0.5.0...v0.5.1
[0.5.0]: https://github.com/reductstore/reductstore/compare/v0.4.3...v0.5.0
[0.4.3]: https://github.com/reductstore/reductstore/compare/v0.4.2...v0.4.3
[0.4.2]: https://github.com/reductstore/reductstore/compare/v0.4.1...v0.4.2
[0.4.1]: https://github.com/reductstore/reductstore/compare/v0.4.0...v0.4.1
[0.4.0]: https://github.com/reductstore/reductstore/compare/v0.3.0...v0.4.0
[0.3.0]: https://github.com/reductstore/reductstore/compare/v0.2.1...v0.3.0
[0.2.1]: https://github.com/reductstore/reductstore/compare/v0.2.0...v0.2.1
[0.2.0]: https://github.com/reductstore/reductstore/compare/v0.1.1...v0.2.0
[0.1.1]: https://github.com/reductstore/reductstore/compare/v0.1.0...v0.1.1
[0.1.0]: https://github.com/reductstore/reductstore/releases/tag/v0.1.0<|MERGE_RESOLUTION|>--- conflicted
+++ resolved
@@ -7,7 +7,6 @@
 
 ## [Unreleased]
 
-<<<<<<< HEAD
 ## Added
 
 - Support for Active/Passive deployment, [PR-1028](https://github.com/reductstore/reductstore/pull/1028)
@@ -16,13 +15,12 @@
 ### Internal
 
 - Refactor CI workflow and use S3 cache for Rust dependencies, [PR-1003](https://github.com/reductstore/reductstore/pull/1003)
-=======
+
 ## 1.17.6 - 2025-12-03
 
 ### Fixed
 
 - Start replications after HTTP server is ready, [PR-1050](https://github.com/reductstore/reductstore/pull/1050)
->>>>>>> 44f0d984
 
 ## 1.17.5 - 2025-12-02
 
