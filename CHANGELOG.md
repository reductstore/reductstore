# Changelog

All notable changes to this project will be documented in this file.

The format is based on [Keep a Changelog](https://keepachangelog.com/en/1.0.0/),
and this project adheres to [Semantic Versioning](https://semver.org/spec/v2.0.0.html).

## [Unreleased]

<<<<<<< HEAD

### Changed

- RS-333: Transfer the project to ReductSoftware UG, [PR-488](https://github.com/reductstore/reductstore/pull/488)
=======
### Infrastructure

- RS-232: Add replication test to CI, [PR-511](https://github.com/reductstore/reductstore/pull/511)

## [1.10.1] - 2024-07-15

### Fixed

- RS-366: Replication of a record larger than max. batch size, [PR-508](https://github.com/reductstore/reductstore/pull/508)

### Infrastructure

- RS-231: Add migration test to CI, [PR-506](https://github.com/reductstore/reductstore/pull/506)
>>>>>>> e99fb25b

## [1.10.0] - 2024-06-11

### Added

- RS-261: support downsampling parameters `each_n` and `each_s` query
  options, [PR-465](https://github.com/reductstore/reductstore/pull/465)
- RS-311: support downsampling parameters `each_n` and `each_s` in replication
  tasks, [PR-480](https://github.com/reductstore/reductstore/pull/480)

### Removed

- RS-213: `reduct-cli` and dependency from `reduct-rs`, [PR-426](https://github.com/reductstore/reductstore/pull/426)
- Checking "stop before start" in query endpoint, [PR-466](https://github.com/reductstore/reductstore/pull/466)

### Security

- Bump `rustls` from 0.21.10 to 0.21.12, [PR-432](https://github.com/reductstore/reductstore/pull/432)

### Changed

- RS-262: Reduce number of open/close file operations, [PR-453](https://github.com/reductstore/reductstore/pull/453)
- RS-88: Batch records before replicating them, [PR-478](https://github.com/reductstore/reductstore/pull/478)
- Update web console up to 1.6.1, [PR-484](https://github.com/reductstore/reductstore/pull/484)

### Fixed

- Fix removing invalid blocks at start, [PR-454](https://github.com/reductstore/reductstore/pull/454)
- RS-300: mark initial token as provisioned, [PR-479](https://github.com/reductstore/reductstore/pull/479)

## [1.9.5] - 2024-04-08

### Fixed

- RS-241: Fix replication and transaction log
  initialization, [PR-431](https://github.com/reductstore/reductstore/pull/431)

### Changed

- RS-239: Override errored records if they have the same
  size, [PR-428](https://github.com/reductstore/reductstore/pull/428)

### Security

- Vulnerable to degradation of service with CONTINUATION
  Flood, [PR-430](https://github.com/reductstore/reductstore/pull/430)

## [1.9.4] - 2024-03-29

### Fixed

- RS-233: fix wrong order of timestamps in batched write
  request, [PR-421](https://github.com/reductstore/reductstore/pull/421)

## [1.9.3] - 2024-03-16

### Fixed

- RS-221: fix body draining in write a record and batch
  edpoints, [PR-418](https://github.com/reductstore/reductstore/pull/418)

## [1.9.2] - 2024-03-15

### Fixed

- RS-218: fix block migration, [PR-416](https://github.com/reductstore/reductstore/pull/416)

## [1.9.1] - 2024-03-09

### Fixed

- Fix build on ARM32, [PR-411](https://github.com/reductstore/reductstore/pull/411)

## [1.9.0] - 2024-03-08

### Added

- RS-156: Support for commercial license, [PR-400](https://github.com/reductstore/reductstore/pull/400)
- RS-187: Speed up startup time, [PR-402](https://github.com/reductstore/reductstore/pull/403/)

### Changed

- reduct-rs: Move `reduct-rs` to separated repository, [PR-395](https://github.com/reductstore/reductstore/pull/395)
- RS-95: Update `axum` up to 0.7, [PR-401](https://github.com/reductstore/reductstore/pull/401)
- Update Web Console to v1.5.0, [PR-406](https://github.com/reductstore/reductstore/pull/406)
- RS-198: improve error message for expired query id, [PR-408](https://github.com/reductstore/reductstore/pull/408)

### Fixed

- RS-195: check path and query before unwrap them in
  middleware, [PR-407](https://github.com/reductstore/reductstore/pull/407)

### Security

- Bump mio from 0.8.10 to 0.8.11, [PR-409](https://github.com/reductstore/reductstore/pull/409)

## [1.8.2] - 2024-02-10

### Fixed

- RS-162: Fix locked block by read/write operation, [PR-398](https://github.com/reductstore/reductstore/pull/398)
- RS-155: Wait for incomplete records during replication, [PR-399](https://github.com/reductstore/reductstore/pull/399)

## [1.8.1] - 2024-01-28

### Fixed

- Stuck last replication error, [PR-393](https://github.com/reductstore/reductstore/pull/393)

## [1.8.0] - 2024-01-24

### Added

- reductstore: Cargo feature `web-console` to build without Web
  Console, [PR-365](https://github.com/reductstore/reductstore/pull/365)
- reductstore: Web Console v1.4.0
- reduct-cli: `bucket` command to manage buckets, [PR-367](https://github.com/reductstore/reductstore/pull/367)
- reductstore: Data replication, [PR-377](https://github.com/reductstore/reductstore/pull/377)
- reductstore: CRUD API and diagnostics for replication, [PR-380](https://github.com/reductstore/reductstore/pull/380)
- reduct-rs: Implement replication API, [PR-391](https://github.com/reductstore/reductstore/pull/391)

### Fixed

- reductstore: Stop downloading Web Console at docs.rs
  build, [PR-366](https://github.com/reductstore/reductstore/pull/366)
- reductstore: Sync write tasks with HTTP API to avoid unfinished
  records, [PR-374](https://github.com/reductstore/reductstore/pull/374)
- reductstore: Re-create a transaction log of replication if it is
  broken, [PR-379](https://github.com/reductstore/reductstore/pull/379)
- reductstore: Status for unfinished records, [PR-381](https://github.com/reductstore/reductstore/pull/381)
- reductstore: Discard replication for any storage errors, [PR-382](https://github.com/reductstore/reductstore/pull/382)
- reductstore: CPU consumption for replication, [PR-383](https://github.com/reductstore/reductstore/pull/383)
- reductstore: GET /api/v1/replications/:replication_name empty
  diagnostics, [PR-384](https://github.com/reductstore/reductstore/pull/384)
- reductstore: Error counting in replication diagnostics, [PR-385](https://github.com/reductstore/reductstore/pull/385)
- reductstore: Discard transaction from replication log if remote bucket is
  available, [PR-386](https://github.com/reductstore/reductstore/pull/386)
- reductstore: Use only HTTP1 for replication engine, [PR-388](https://github.com/reductstore/reductstore/pull/388)
- reductstore: Mask access token for remote instance in
  replication, [PR-390](https://github.com/reductstore/reductstore/pull/390)

### Changed

- reductstore: Refactor read and write operation with tokio
  channels, [PR-370](https://github.com/reductstore/reductstore/pull/370)
- docs: update link to new website, [PR-375](https://github.com/reductstore/reductstore/pull/375)
- reductstore: Update Web Console to v1.4.1, [PR-389](https://github.com/reductstore/reductstore/pull/389)

### Removed

- docs: remove /docs with GitBook docs, [PR-376](https://github.com/reductstore/reductstore/pull/376)

## [1.7.3] - 2023-11-08

### Fixed

- reductstore: Fix entry size calculation, [PR-373](https://github.com/reductstore/reductstore/pull/373)

## [1.7.2] - 2023-11-01

### Fixed

- reduct-rs: Fix query URL in ReductClient, [PR-372](https://github.com/reductstore/reductstore/pull/372)

## [1.7.1] - 2023-10-29

### Fixed

- reductstore: Wrong size calculation if a block could not be
  removed, [PR-371](https://github.com/reductstore/reductstore/pull/371)

## [1.7.0] - 2023-10-06

### Added

- reduct-cli: `alias` and `server` commands, [PR-343](https://github.com/reductstore/reductstore/pull/343)
-

reduct-rs: `ReductClient.url`, `ReductClient.token`, `ReductCientBuilder.try_build` [PR-350](https://github.com/reductstore/reductstore/pull/350)

- reductstore: `healthcheck` to buildx.Dockerfile, [PR-350](https://github.com/reductstore/reductstore/pull/350)
- reductstore: provisioning with environment variables, [PR-352](https://github.com/reductstore/reductstore/pull/352)
- reductstore,reduct-rs: batched write API, [PR-355](https://github.com/reductstore/reductstore/pull/355)

### Changed

- reductstore: Update dependencies, min. rust v1.67.0, [PR-341](https://github.com/reductstore/reductstore/pull/341)
- reductstore: Use Web Console v1.3.0, [PR-345](https://github.com/reductstore/reductstore/pull/342)
- reductstore: Move some Python API tests in Rust part, [PR-351](https://github.com/reductstore/reductstore/pull/351)
- reduct-base: Rename `HttpError` -> `ReductError`, [PR-350](https://github.com/reductstore/reductstore/pull/350)
- docs: update Getting Started, [PR-358](https://github.com/reductstore/reductstore/pull/358)

### Fixed

- reduct-rs: Normalize instance URL
  in `ClientBuilder.url`, [PR-343](https://github.com/reductstore/reductstore/pull/343)

## [1.6.2] - 2023-09-20

### Fixed

- reductstore: Panic for a bad time interval
  in `GET /b/:bucket/:entry/q`, [PR-357](https://github.com/reductstore/reductstore/pull/357)

## [1.6.1] - 2023-08-28

### Fixed

- reductstore: README and LICENSE in reductstore crate, [PR-347](https://github.com/reductstore/reductstore/pull/347)

### Security

- reductstore: Update `rustls` with
  patched `rustls-webpki`, [PR-349](https://github.com/reductstore/reductstore/pull/349)

## [1.6.0] - 2023-08-14

### Added

- reductstore: Build docker image for ARM32 platform, [PR-328](https://github.com/reductstore/reductstore/pull/328)
- reductstore,reduct-rs: Removing entries from bucket, [PR-334](https://github.com/reductstore/reductstore/pull/334)
- reductstore,reduct-rs: Limit parameter in query request, [PR-335](https://github.com/reductstore/reductstore/pull/335)
- reduct-rs: Server API for Client SDK, [PR-321](https://github.com/reductstore/reductstore/pull/321)
- reduct-rs: Token API for Client SDK, [PR-322](https://github.com/reductstore/reductstore/pull/322)
- reduct-rs: Bucket API for Client SDK, [PR-323](https://github.com/reductstore/reductstore/pull/323)
- reduct-rs: Entry API for Client SDK, [PR-326](https://github.com/reductstore/reductstore/pull/326)
- reduct-rs: Examples and docs, [PR-333](https://github.com/reductstore/reductstore/pull/333)

### Changed

- reductstore: Refactor `http_frontend` module, [PR-306](https://github.com/reductstore/reductstore/pull/306)
- reductstore: Cache last block to reduce read operations, [PR-318](https://github.com/reductstore/reductstore/pull/318)
- reductstore: Grained HTTP components, [PR-319](https://github.com/reductstore/reductstore/pull/319)
- reductstore: Default maximum records in block 256, [PR-320](https://github.com/reductstore/reductstore/pull/320)
- reductstore: BUSL-1.1 license, [PR-337](https://github.com/reductstore/reductstore/pull/337)
- reductstore: Update README.md, [PR-338](https://github.com/reductstore/reductstore/pull/338)
- all: Organize workspaces, [PR-310](https://github.com/reductstore/reductstore/pull/310)

### Removed

- reductstore: `native-tls` dependency (only `rustls`), [PR-315](https://github.com/reductstore/reductstore/pull/315)

### Fixed

- reductstore: Partial bucket settings, [PR-325](https://github.com/reductstore/reductstore/pull/325)

## [1.5.1] - 2023-07-17

### Fixed

- Handle empty or broken block descriptor, [PR-317](https://github.com/reductstore/reductstore/pull/317)

## [1.5.0] - 2023-06-30

### Added

- `x-reduct-api` header to get quick version number in Major.Minor
  format, [PR-291](https://github.com/reductstore/reductstore/pull/291)
- `GET /api/v1/:bucket/:entry/batch` endpoint to read a bunch of
  records, [PR-294](https://github.com/reductstore/reductstore/pull/294)
- `HEAD /api/v1/b/:bucket_name/:entry_name` and `HEAD /api/v1/b/:bucket_name/:entry_name/batch`
  endpoints, [PR-296]https://github.com/reductstore/reductstore/pull/296)

### Changed

- Concise format for headers in `GET /api/v1/:bucket/:entry/batch`
  response, [PR-298](https://github.com/reductstore/reductstore/pull/298)

## [1.4.1] - 2023-06-27

### Fixed

- Stuck empty entries, [PR-302](https://github.com/reductstore/reductstore/pull/302)

## [1.4.0] - 2023-06-09

### Fixed

- Panic when an invalid utf-8 received as a label value, [PR-290](https://github.com/reductstore/reductstore/pull/290)
- Writing record for clients which don't support for Expect
  header, [PR-293](https://github.com/reductstore/reductstore/pull/293)

## [1.4.0-beta.1] - 2023-06-03

### Changed

- Update web console to 1.2.2, [PR-287](https://github.com/reductstore/reductstore/pull/287)

### Fixed

- Parsing non-string quota type, [PR-286](https://github.com/reductstore/reductstore/pull/286)
- Show file paths in logs without registry path, [PR-288](https://github.com/reductstore/reductstore/pull/288)

## [1.4.0-alpha.3] - 2023-05-29

### Fixed

- Return `init-token` to token list, [PR-280](https://github.com/reductstore/reductstore/pull/280)
- First query ID is 1, [PR-281](https://github.com/reductstore/reductstore/pull/281)
- Showing permissions in `GET /api/v1/tokens`, [PR-282](https://github.com/reductstore/reductstore/pull/282)
- Remove removed bucket from token permissions, [PR-283](https://github.com/reductstore/reductstore/pull/283)
- Build on Windows and macOS, [PR-284](https://github.com/reductstore/reductstore/pull/284)

## [1.4.0-alpha.2] - 2023-05-26

### Fixed

- Cargo package, [PR-278](https://github.com/reductstore/reductstore/pull/278)

## [1.4.0-alpha.1] - 2023-05-22

### Added

- Continuous query `GET /api/v1/:bucket/:entry/q?continuous=true|false`,
  [PR-248](https://github.com/reductstore/reductstore/pull/248)
- Build ARM64 Docker image
- Integration of Rust, [PR-251](https://github.com/reductstore/reductstore/pull/251)
- Print build commit and date in logs, [PR-271](https://github.com/reductstore/reductstore/pull/271)
- Re-build ARM64 Docker image for Rust, [PR-274](https://github.com/reductstore/reductstore/pull/274)
- Publish crate to crates.io, [PR-275](https://github.com/reductstore/reductstore/pull/275)

### Changed

- New public Docker repository `reduct/store`, [PR-246](https://github.com/reductstore/reductstore/pull/246)
- Speed up loading entries at start, [PR-250](https://github.com/reductstore/reductstore/pull/250)
- Rewrite static asset management in Rust, [PR-252](https://github.com/reductstore/reductstore/pull/252)
- Rewrite token authentication module in Rust, [PR-255](https://github.com/reductstore/reductstore/pull/255)
- Rewrite storage module in Rust, [PR-257](https://github.com/reductstore/reductstore/pull/257)
- Rewrite HTTP layer in Rust, [PR-259](https://github.com/reductstore/reductstore/pull/259)

### Removed

- Disable Windows and Macos builds because of migration on
  Rust, [PR-251](https://github.com/reductstore/reductstore/pull/251)

### Fixed

- GET /api/v1/me endpoint for disabled authentication, [PR-245](https://github.com/reductstore/reductstore/pull/245)
- Error handling when a client closes a connection, [PR-263](https://github.com/reductstore/reductstore/pull/263)
- Allow null quota type in bucket settings, [PR-264](https://github.com/reductstore/reductstore/pull/264)
- Writing belated data, [PR-265](https://github.com/reductstore/reductstore/pull/265)
- Fix searching record by timestamp, [PR-266](https://github.com/reductstore/reductstore/pull/266)
- Graceful shutdown, [PR-267](https://github.com/reductstore/reductstore/pull/267)
- Access to a block descriptor from several threads, [PR-268](https://github.com/reductstore/reductstore/pull/268)
- Handling unix SIGTERM signal, [PR-269](https://github.com/reductstore/reductstore/pull/269)
- Encoding non-text assets of Web Console, [PR-270](https://github.com/reductstore/reductstore/pull/270)
- Pass hash commit into docker image, [PR-272](https://github.com/reductstore/reductstore/pull/272)
- Build snap package in CI, [PR-273](https://github.com/reductstore/reductstore/pull/273)

## [1.3.2] - 2023-03-10

### Added

- Build and publish snap, [PR-241](https://github.com/reductstore/reductstore/pull/241)

### Changed

- Fetch Web Console from cmake, [PR-239](https://github.com/reductstore/reductstore/pull/239)
- Install snap as a daemon, [PR-240](https://github.com/reductstore/reductstore/pull/240)

### Fixed

- Begin time 0 is valid for a block, [PR-242](https://github.com/reductstore/reductstore/pull/242)

## [1.3.1] - 2023-02-03

### Fixed

- Querying when a block doesn't have records for certain
  labels, [PR-235](https://github.com/reductstore/reductstore/pull/235)

## [1.3.0] - 2023-01-26

### Added

- Labels for  `POST|GET /api/v1/:bucket/:entry` as headers with
  prefix `x-reduct-label-`, [PR-224](https://github.com/reductstore/reductstore/pull/224)
- `include-<label>` and `exclude-<label>` query parameters for query endpoint
  `GET /api/v1/:bucket/:entry/q`, [PR-226](https://github.com/reductstore/reductstore/pull/226)
- Store the `Content-Type` header received for a record while writing it, so that the record may be returned with the
  same header, [PR-231](https://github.com/reductstore/reductstore/pull/231)

### Changed

- Project license AGPLv3 to MPL-2.0, [PR-221](https://github.com/reductstore/reductstore/pull/221)
- Rename error header `-x-reduct-error`
  to `x-reduct-error`, [PR-230](https://github.com/reductstore/reductstore/pull/230)
- Update Web Console to v1.2.0, [PR-232](https://github.com/reductstore/reductstore/pull/232)

## [1.2.3] - 2023-01-02

### Fixed

- Crashing when post request is aborted by client, [PR-223](https://github.com/reductstore/reductstore/pull/223)

## [1.2.2] - 2022-12-20

### Fixed

- Token validation for anonymous access, [PR-217](https://github.com/reductstore/reductstore/pull/217)

## [1.2.1] - 2022-12-19

### Fixed

- Docker image command

## [1.2.0] - 2022-12-18

### Added:

- `GET /api/v1/me` endpoint to get current
  permissions, [PR-202](https://github.com/reductstore/reductstore/pull/208)
- Send error message in `-x-reduct-error`header [PR-213](https://github.com/reductstore/reductstore/pull/213)

### Changed:

- Consistent token and bucket management, [PR-208](https://github.com/reductstore/reductstore/pull/208)
- Rebranding: update project name, CMakeTargets and docs, [PR-215](https://github.com/reductstore/reductstore/pull/215)

### Fixed:

- HTTP statuses for `GET /api/v1/:bucket/:entry/q` and `POST /api/v1/:bucket/:entry`
  , [PR-212](https://github.com/reductstore/reductstore/pull/212)

## [1.1.1] - 2022-12-08

### Fixed:

- A crush when we handle input chunks after an HTTP
  error, [PR-206](https://github.com/reductstore/reductstore/pull/206)

## [1.1.0] - 2022-11-27

### Added:

- Implement Token API, [PR-199](https://github.com/reductstore/reductstore/pull/199)

### Fixed:

- Link to Entry API in documentation, [PR-194](https://github.com/reductstore/reductstore/pull/194)
- No error body for HEAD `/b/:bucket_name`, [PR-196](https://github.com/reductstore/reductstore/pull/196)
- Use `GET /tokens` instead of `/tokens/list`, [PR-200](https://github.com/reductstore/reductstore/pull/200)

### Changed:

- Always override init-token, [PR-201](https://github.com/reductstore/reductstore/pull/201)
- Update Web Console to v1.1.0, [PR-204](https://github.com/reductstore/reductstore/pull/204)

## [1.0.1] - 2022-10-09

### Added:

- Print 404 error to logs in debug mode, [PR-187](https://github.com/reductstore/reductstore/pull/187)

### Fixed:

- Build MacOs in pipeline, [PR-188](https://github.com/reductstore/reductstore/pull/188)
- Parsing endpoint url to print it in logs, [PR-190](https://github.com/reductstore/reductstore/pull/190)
- Handling negative timestamps, [PR-191](https://github.com/reductstore/reductstore/pull/191)

## [1.0.0] - 2022-10-03

### Added:

- Web Console v1.0.0. [PR-184](https://github.com/reductstore/reductstore/pull/184)

### Removed:

- GET `/bucketname/entryname/list` endpoint, [PR-164](https://github.com/reductstore/reductstore/pull/164)
- POST `/auth/refresh` endpoint, [PR-177](https://github.com/reductstore/reductstore/pull/177)

### Changed:

- Refactor HTTP API layer, [PR-179](https://github.com/reductstore/reductstore/pull/179)
- Prefix `/api/v1/` for all endpoints, [PR-182](https://github.com/reductstore/reductstore/pull/182)

### Fixed:

- Segfault during overriding a record, [PR-183](https://github.com/reductstore/reductstore/pull/183)
- Access to Web Console when authentication is
  enabled, [PR-185](https://github.com/reductstore/reductstore/pull/185)

### Security:

- Check bucket and entry name with regex, [PR-181](https://github.com/reductstore/reductstore/pull/181)

## [0.9.0] - 2022-09-18

### Added:

- Build a static executable for AMD64 and upload it to release from
  CI, [PR-171](https://github.com/reductstore/reductstore/pull/171)
- Build on MacOS, [PR-173](https://github.com/reductstore/reductstore/pull/173)
- Build on Windows, [PR-174](https://github.com/reductstore/reductstore/pull/174)

### Changed:

- Web Console v0.5.0, [PR-175](https://github.com/reductstore/reductstore/pull/175)

## [0.8.0] - 2022-08-26

### Added:

- Web Console v0.4.0
- `Connection` header, [PR-154](https://github.com/reductstore/reductstore/pull/154)
- Publish image to DockerHub, [PR-162](https://github.com/reductstore/reductstore/pull/162)
- Use API token as an access token, [PR-167](https://github.com/reductstore/reductstore/pull/167)

### Fixed:

- Ignoring error code after a failed bucket update, [PR-161](https://github.com/reductstore/reductstore/pull/161)
- Infinite loop in Bucket::KeepQuota, [PR-146](https://github.com/reductstore/reductstore/pull/146)
- Waiting data from HTTP client if it aborts
  connection, [PR-151](https://github.com/reductstore/reductstore/pull/151)
- Writing record when current block is broken, [PR-15-](https://github.com/reductstore/reductstore/pull/153)
- Closing uSocket, [PR-154](https://github.com/reductstore/reductstore/pull/154)
- Removing broken block when it keeps quota, [PR-155](https://github.com/reductstore/reductstore/pull/155)
- Sending headers twice, [PR-156](https://github.com/reductstore/reductstore/pull/156)
- Direction to `cd` into the `build/` directory while building the server
  locally, [PR-159](https://github.com/reductstore/reductstore/pull/159)

### Changed:

- Duplication of timestamps is not allowed, [PR-147](https://github.com/reductstore/reductstore/pull/147)
- Update dependencies, [PR-163](https://github.com/reductstore/reductstore/pull/163)

### Deprecated:

- GET `/auth/refersh` endpoint and access token, [PR-167](https://github.com/reductstore/reductstore/pull/167)

## [0.7.1] - 2022-07-30

### Fixed:

- Opening Web Console, [PR-143](https://github.com/reductstore/reductstore/pull/143)

## [0.7.0] - 2022-07-29

### Added:

- Web Console v0.3.0, [PR-133](https://github.com/reductstore/reductstore/pull/133)
- GET `/b/:bucket/:entry/q?` endpoint for iterating
  data, [PR-141](https://github.com/reductstore/reductstore/pull/141)

### Changed:

- Use `Keep a log` format for CHANGELOG, [PR-136](https://github.com/reductstore/reductstore/pull/136)
- SI for max block and read chunk sizes, [PR-137](https://github.com/reductstore/reductstore/pull/137)
- SHA256 hash for API token is optional, [PR-139](https://github.com/reductstore/reductstore/pull/139)

### Fixed:

- Typo in API documentation, [PR-124](https://github.com/reductstore/reductstore/pull/124)
- Style in documentation, [PR-129](https://github.com/reductstore/reductstore/pull/129)

## [0.6.1] - 2022-06-25

### Added:

- Use Web Console v0.2.1, [PR-120](https://github.com/reductstore/reductstore/pull/120)

## [0.6.0] - 2022-06-25

### Added:

- `Content-Type` header to responses, [PR-107](https://github.com/reductstore/reductstore/pull/107)
- `max_block_records` to bucket settings, [PR-108](https://github.com/reductstore/reductstore/pull/108)
- HEAD `/alive` method for health check, [PR-114](https://github.com/reductstore/reductstore/pull/114)

### Changed:

- Filter unfinished records in GET /b/:bucket/:entry/list
  endpoint, [PR-106](https://github.com/reductstore/reductstore/pull/106)

### Fixed:

- Web Console for RS_API_BASE_PATH, [PR-92](https://github.com/reductstore/reductstore/pull/92)
- Wasting disk space in XFS filesystem, [PR-100](https://github.com/reductstore/reductstore/pull/100)
- Base path in server url, [PR-105](https://github.com/reductstore/reductstore/pull/105)
- Updating record state in asynchronous write
  operation, [PR-109](https://github.com/reductstore/reductstore/pull/109)
- SEGFAULT when entry removed but async writer is
  alive, [PR-110](https://github.com/reductstore/reductstore/pull/110)
- Removing a block with active readers or
  writers, [PR-111](https://github.com/reductstore/reductstore/pull/111)
- Loading bucket settings from disk, [PR-112](https://github.com/reductstore/reductstore/pull/112)
- 404 error for react routes, [PR-116](https://github.com/reductstore/reductstore/pull/116)
- No token error message, [PR-118](https://github.com/reductstore/reductstore/pull/118)
- Updating bucket settings, [PR-119](https://github.com/reductstore/reductstore/pull/119)
- Benchmarks and refactor block management [PR-99](https://github.com/reductstore/reductstore/pull/99)
- CURL to deploy image [PR-104](https://github.com/reductstore/reductstore/pull/104)

### Changed:

- Optimise write operation, [PR-96](https://github.com/reductstore/reductstore/pull/96)
- Disable SSL verification in API tests, [PR-113](https://github.com/reductstore/reductstore/pull/113)

## [0.5.1] - 2022-05-24

### Fixed:

- GET `/b/:bucket/:entry` to avoid creating an empty
  entry, [PR-95](https://github.com/reductstore/reductstore/pull/95)
- Update of bucket settings, [PR-138](https://github.com/reductstore/reductstore/pull/138)

## [0.5.0] - 2022-05-15

### Added:

- Web Console, [PR-77](https://github.com/reductstore/reductstore/pull/77)
- Add default settings for a new bucket in GET /info, [PR-87](https://github.com/reductstore/reductstore/pull/87)
- Link to JS SDK to documentation, [PR-88](https://github.com/reductstore/reductstore/pull/88)

### Changed:

- Only HTTP errors 50x in the logs, [PR-84](https://github.com/reductstore/reductstore/issues/84)

### Fixed:

- CORS functionality, [PR-72](https://github.com/reductstore/reductstore/pull/72)
- Quota policy, [PR-83](https://github.com/reductstore/reductstore/pull/83)

## [0.4.3] - 2022-05-01

### Fixed:

- Sending big blobs [PR-80](https://github.com/reductstore/reductstore/pull/80)
- Handling offset in tryEnd [PR-81](https://github.com/reductstore/reductstore/pull/81)

## [0.4.2] - 2022-04-30

### Fixed:

- Deadlock during sending data, [PR-78](https://github.com/reductstore/reductstore/pull/78)

## [0.4.1] - 2022-04-04

### Fixed:

- Timestamp for oldest record, [PR-68](https://github.com/reductstore/reductstore/pull/68)

## [0.4.0] - 2022-04-01

### Added:

- Asynchronous write/read operations with data blocks, [PR-62](https://github.com/reductstore/reductstore/pull/62)

### Fixed:

- Searching start block in Entry List request, [PR-61](https://github.com/reductstore/reductstore/pull/61)
- Aborting GET requests, [PR-64](https://github.com/reductstore/reductstore/pull/64)

### Changed:

- Block structure in entry, [PR-58](https://github.com/reductstore/reductstore/pull/58)

## [0.3.0]  - 2022-03-14

### Added

- Secure HTTP, [PR-49](https://github.com/reductstore/reductstore/pull/49)
- Stats and list entries to GET /b/:bucket method with
  , [PR-51](https://github.com/reductstore/reductstore/pull/51)
- Access to the latest record, [PR-53](https://github.com/reductstore/reductstore/pull/53)

### Fixed:

- Sending two responses for HTTP error, [PR-48](https://github.com/reductstore/reductstore/pull/48)

### Changed:

- Replace nholmann/json with Protobuf, [PR-47](https://github.com/reductstore/reductstore/pull/47)

## [0.2.1] - 2022-03-07

### Fixed:

* Crushing when API token is wrong, [PR-42](https://github.com/reductstore/reductstore/pull/42)
* Order of authentication checks, [PR-43](https://github.com/reductstore/reductstore/pull/43)

## [0.2.0] - 2022-02-26

### Added:

- HEAD method to Bucket API, [PR-30](https://github.com/reductstore/reductstore/pull/30)
- Extends information from GET method of Server API, [PR-33](https://github.com/reductstore/reductstore/pull/33)
- GET /list end point to browse buckets, [PR-34](https://github.com/reductstore/reductstore/pull/34)
- Bearer token authentication, [PR-36](https://github.com/reductstore/reductstore/pull/36)

### Changed:

- PUT method of Bucket API has optional parameters, [PR-32](https://github.com/reductstore/reductstore/pull/32)

### Fixed:

- Docker build on ARM32, [PR-29](https://github.com/reductstore/reductstore/pull/29)
- IBucket::List error 500 for timestamps between
  blocks, [PR-31](https://github.com/reductstore/reductstore/pull/31)
- Wrong parameters in Entry API documentation, [PR-38](https://github.com/reductstore/reductstore/pull/38)

## [0.1.1] - 2022-02-13

### Fixed:

- Default folder for data in Docker image, [PR-23](https://github.com/reductstore/reductstore/pull/23)

## [0.1.0] - 2022-01-24

- Initial release with basic HTTP API and FIFO bucket quota

[Unreleased]: https://github.com/reductstore/reductstore/compare/v1.10.1...HEAD

[1.10.1]: https://github.com/reductstore/reductstore/compare/v1.10.0...v1.10.1

[1.10.0]: https://github.com/reductstore/reductstore/compare/v1.9.5...v1.10.0

[1.9.5]: https://github.com/reductstore/reductstore/compare/v1.9.4...v1.9.5

[1.9.4]: https://github.com/reductstore/reductstore/compare/v1.9.3...v1.9.4

[1.9.3]: https://github.com/reductstore/reductstore/compare/v1.9.2...v1.9.3

[1.9.2]: https://github.com/reductstore/reductstore/compare/v1.9.1...v1.9.2

[1.9.1]: https://github.com/reductstore/reductstore/compare/v1.9.0...v1.9.1

[1.9.0]: https://github.com/reductstore/reductstore/compare/v1.8.2...v1.9.0

[1.8.2]: https://github.com/reductstore/reductstore/compare/v1.8.1...v1.8.2

[1.8.1]: https://github.com/reductstore/reductstore/compare/v1.8.0...v1.8.1

[1.8.0]: https://github.com/reductstore/reductstore/compare/v1.7.3...v1.8.0

[1.7.3]: https://github.com/reductstore/reductstore/compare/v1.7.2...v1.7.3

[1.7.2]: https://github.com/reductstore/reductstore/compare/v1.7.1...v1.7.2

[1.7.1]: https://github.com/reductstore/reductstore/compare/v1.7.0...v1.7.1

[1.7.0]: https://github.com/reductstore/reductstore/compare/v1.6.2...v1.7.0

[1.6.2]: https://github.com/reductstore/reductstore/compare/v1.6.1...v1.6.2

[1.6.1]: https://github.com/reductstore/reductstore/compare/v1.6.0...v1.6.1

[1.6.0]: https://github.com/reductstore/reductstore/compare/v1.5.1...v1.6.0

[1.5.1]: https://github.com/reductstore/reductstore/compare/v1.5.0...v1.5.1

[1.5.0]: https://github.com/reductstore/reductstore/compare/v1.4.1...v1.5.0

[1.4.1]: https://github.com/reductstore/reductstore/compare/v1.4.0...v1.4.1

[1.4.0]: https://github.com/reductstore/reductstore/compare/v1.4.0-beta.1...v1.4.0

[1.4.0-beta.1]: https://github.com/reductstore/reductstore/compare/v1.4.0-alpha.2...v1.4.0-beta.1

[1.4.0-alpha.2]: https://github.com/reductstore/reductstore/compare/v1.4.0-alpha.1...v1.4.0-alpha.2

[1.4.0-alpha.1]: https://github.com/reductstore/reductstore/compare/v1.3.2...v1.4.0-alpha.1

[1.3.2]: https://github.com/reductstore/reductstore/compare/v1.3.1...v1.3.2

[1.3.1]: https://github.com/reductstore/reductstore/compare/v1.3.0...v1.3.1

[1.3.0]: https://github.com/reductstore/reductstore/compare/v1.2.3...v1.3.0

[1.2.3]: https://github.com/reductstore/reductstore/compare/v1.2.2...v1.2.3

[1.2.2]: https://github.com/reductstore/reductstore/compare/v1.2.1...v1.2.2

[1.2.1]: https://github.com/reductstore/reductstore/compare/v1.2.0...v1.2.1

[1.2.0]: https://github.com/reductstore/reductstore/compare/v1.1.1...v1.2.0

[1.1.1]: https://github.com/reductstore/reductstore/compare/v1.1.0...v1.1.1

[1.1.0]: https://github.com/reductstore/reductstore/compare/v1.0.0...v1.1.0

[1.0.1]: https://github.com/reductstore/reductstore/compare/v1.0.0...v1.0.1

[1.0.0]: https://github.com/reductstore/reductstore/compare/v0.9.0...v1.0.0

[0.9.0]: https://github.com/reductstore/reductstore/compare/v0.8.0...v0.9.0

[0.8.0]: https://github.com/reductstore/reductstore/compare/v0.7.1...v0.8.0

[0.7.1]: https://github.com/reductstore/reductstore/compare/v0.7.0...v0.7.1

[0.7.0]: https://github.com/reductstore/reductstore/compare/v0.6.1...v0.7.0

[0.6.1]: https://github.com/reductstore/reductstore/compare/v0.6.0...v0.6.1

[0.6.0]: https://github.com/reductstore/reductstore/compare/v0.5.1...v0.6.0

[0.5.1]: https://github.com/reductstore/reductstore/compare/v0.5.0...v0.5.1

[0.5.0]: https://github.com/reductstore/reductstore/compare/v0.4.3...v0.5.0

[0.4.3]: https://github.com/reductstore/reductstore/compare/v0.4.2...v0.4.3

[0.4.2]: https://github.com/reductstore/reductstore/compare/v0.4.1...v0.4.2

[0.4.1]: https://github.com/reductstore/reductstore/compare/v0.4.0...v0.4.1

[0.4.0]: https://github.com/reductstore/reductstore/compare/v0.3.0...v0.4.0

[0.3.0]: https://github.com/reductstore/reductstore/compare/v0.2.1...v0.3.0

[0.2.1]: https://github.com/reductstore/reductstore/compare/v0.2.0...v0.2.1

[0.2.0]: https://github.com/reductstore/reductstore/compare/v0.1.1...v0.2.0

[0.1.1]: https://github.com/reductstore/reductstore/compare/v0.1.0...v0.1.1

[0.1.0]: https://github.com/reductstore/reductstore/releases/tag/v0.1.0<|MERGE_RESOLUTION|>--- conflicted
+++ resolved
@@ -7,12 +7,10 @@
 
 ## [Unreleased]
 
-<<<<<<< HEAD
-
 ### Changed
 
 - RS-333: Transfer the project to ReductSoftware UG, [PR-488](https://github.com/reductstore/reductstore/pull/488)
-=======
+
 ### Infrastructure
 
 - RS-232: Add replication test to CI, [PR-511](https://github.com/reductstore/reductstore/pull/511)
@@ -26,7 +24,6 @@
 ### Infrastructure
 
 - RS-231: Add migration test to CI, [PR-506](https://github.com/reductstore/reductstore/pull/506)
->>>>>>> e99fb25b
 
 ## [1.10.0] - 2024-06-11
 
