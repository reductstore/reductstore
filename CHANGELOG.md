# Changelog

All notable changes to this project will be documented in this file.

The format is based on [Keep a Changelog](https://keepachangelog.com/en/1.0.0/),
and this project adheres to [Semantic Versioning](https://semver.org/spec/v2.0.0.html).

## [Unreleased]

<<<<<<< HEAD
## Added

- Support for Active/Passive deployment, [PR-1028](https://github.com/reductstore/reductstore/pull/1028)

### Internal

- Refactor CI workflow and use S3 cache for Rust dependencies, [PR-1003](https://github.com/reductstore/reductstore/pull/1003)
=======
## 1.17.4 - 2025-11-19

### Fixed

- Fix writing batch v2, [PR-1033](https://github.com/reductstore/reductstore/pull/1033)
>>>>>>> 832161a9

## 1.17.3 - 2025-11-17

### Added

- Add base url to create query link parameters, [PR-1031](https://github.com/reductstore/reductstore/pull/1031)

### Fixed

- Web Console v1.12.1 with fixed shareable link generation, [PR-1032](https://github.com/reductstore/reductstore/pull/1032)

## [1.17.2] - 2025-11-11

### Fixed

- Crash with relative data path, [PR-1025](https://github.com/reductstore/reductstore/pull/1025)
- Broken binaries, [PR-1026](https://github.com/reductstore/reductstore/pull/1026)
- Fix possible deadlock in replication task, [PR-1027](https://github.com/reductstore/reductstore/pull/1027)

## [1.17.1] - 2025-10-23

### Fixed

- Fix writing batch with empty records¸ [PR-1005](https://github.com/reductstore/reductstore/pull/1005)

## [1.17.0] - 2025-10-20

### Added

- Integrate S3 Storage Backend, [PR-919](https://github.com/reductstore/reductstore/pull/919)
- `GET /api/v1/alive` endpoint, [PR-926](https://github.com/reductstore/reductstore/pull/926)
- `#ext` directive to interact with extensions in conditional query, [PR-932](https://github.com/reductstore/reductstore/pull/932)
- Implement Query Link API, [PR-938](https://github.com/reductstore/reductstore/pull/938)
- Support for range requests in query link, [PR-944](https://github.com/reductstore/reductstore/pull/944)
- IO directives to control batching parameters in conditional query and replication tasks, [PR-958](https://github.com/reductstore/reductstore/pull/958)
- `RS_REMOTE_SYNC_INTERVAL` configuration parameter, [PR-961](https://github.com/reductstore/reductstore/pull/961)
- Lock file to prevent concurrent access to the same data, [PR-969](https://github.com/reductstore/reductstore/pull/969)
- Default storage class for S3 backend, [PR-990](https://github.com/reductstore/reductstore/pull/990)
- Support for Content-Disposition header, [PR-1000](https://github.com/reductstore/reductstore/pull/1000)

### Changed

- Update extensions for Rust 1.89: ros-ext v0.3.0, select v0.5.0, [PR-921](https://github.com/reductstore/reductstore/pull/921)
- Update ros-ext up to v0.3.1 with fixed JPEG convertion, [PR-927](https://github.com/reductstore/reductstore/pull/927)
- Expiry date of query link is mandatory and timestamp , [PR-939](https://github.com/reductstore/reductstore/pull/939)
- Add filename to query link endpoints, [PR-940](https://github.com/reductstore/reductstore/pull/940)
- Optimize integrity check at storage start, [PR-986](https://github.com/reductstore/reductstore/pull/986)
- Stop listing entry directory twice at storage start, [PR-988](https://github.com/reductstore/reductstore/pull/988)
- Update extensions: ros-ext v0.4.0, select v0.6.0, [PR-1001](https://github.com/reductstore/reductstore/pull/1001)
- Update Web Console up to v1.12.0, [PR-1002](https://github.com/reductstore/reductstore/pull/1002)

### Fixed

- Add CA certificates to Docker image for AWS S3 access, [PR-924](https://github.com/reductstore/reductstore/pull/924)
- Fix path for token repository when cache used, [PR-925](https://github.com/reductstore/reductstore/pull/925)
- Prevent storage from crashing if block from WAL doesn't exist, [PR-954](https://github.com/reductstore/reductstore/pull/954)
- Clear bucket settings before saving them, [PR-957](https://github.com/reductstore/reductstore/pull/957)
- Fix reusing token in ReplicationSettings, [PR-962](https://github.com/reductstore/reductstore/pull/962)
- Fix empty batch workaround, [PR-963](https://github.com/reductstore/reductstore/pull/963)
- Alive must return 200 even if storage locked, [PR-970](https://github.com/reductstore/reductstore/pull/970)
- Parsing of empty read\write token permissions, [PR-983](https://github.com/reductstore/reductstore/pull/983)
- Fix removing records for S3 backend, [PR-984](https://github.com/reductstore/reductstore/pull/984)
- Fix error message during acquiring lock file, [PR-985](https://github.com/reductstore/reductstore/pull/985)
- Ignore size of body when batch only metadata, [PR-993](https://github.com/reductstore/reductstore/pull/993)

### Internal

- Disable code optimization for pull request builds, [PR-941](https://github.com/reductstore/reductstore/pull/941)

## [1.16.3] - 2025-08-22

### Fixed

- Fix double synchronization of transaction log + integrity checks, [PR-912](https://github.com/reductstore/reductstore/pull/912)

## [1.16.2] - 2025-08-22

### Fixed

- Prevent data lost of unsynchronized files in case of power failure for unfinished blocks, [PR-909](https://github.com/reductstore/reductstore/pull/909)

### Security

- CVE-2025-55159: Update slab up to 0.4.11, [PR-911](https://github.com/reductstore/reductstore/pull/911)

## [1.16.1] - 2025-08-09

### Fixed

- Fix directive parsing and order of operators in conditional query, [PR-899](https://github.com/reductstore/reductstore/pull/899)

### Changed

- Update Web Console up to v1.11.2, [PR-900](https://github.com/reductstore/reductstore/pull/900)
- Crash if bucket is unrecoverable, [PR-949](https://github.com/reductstore/reductstore/pull/949)

## [1.16.0] - 2025-07-31

### Added

- Pass server information to extensions, [PR-816](https://github.com/reductstore/reductstore/pull/816)
- Integrate ReductSelect v0.1.0, [PR-821](https://github.com/reductstore/reductstore/pull/821)
- Integrate ReductRos v0.1.0, [PR-856](https://github.com/reductstore/reductstore/pull/856)
- Filter buckets by read permission in server information, [PR-849](https://github.com/reductstore/reductstore/pull/849)
- Support for duration literals, [PR-864](https://github.com/reductstore/reductstore/pull/864)
- Support for `#ctx_before` and `#ctx_after` directives, [PR-866](https://github.com/reductstore/reductstore/pull/866)
- Support for wildcards in write/read token permissions, [PR-877](https://github.com/reductstore/reductstore/pull/877)
- Check format of read/write token permissions, [PR-881](https://github.com/reductstore/reductstore/pull/881)
- Add support for selecting specific labels via the `#select_labels` directive, [PR-888](https://github.com/reductstore/reductstore/pull/888)

### Changed

- Add "@" prefix to computed labels, [PR-815](https://github.com/reductstore/reductstore/pull/815)
- Refactor Extension API for multi-line CSV processing, ReductSelect v0.2.0, [PR-823](https://github.com/reductstore/reductstore/pull/823)
- Run all operands after a compute-staged one on the compute stage, [PR-835](https://github.com/reductstore/reductstore/pull/835)
- Replace auto-staging for extension filtering with when condition in ext parameter, [PR-838](https://github.com/reductstore/reductstore/pull/838)
- Update ReductSelect up to v0.3.0, with CSV headers and data buffering, [PR-850](https://github.com/reductstore/reductstore/pull/850)
- Update ReductROS up to v0.2.0 with binary data encoding, [PR-882](https://github.com/reductstore/reductstore/pull/882)
- Update WebConsole up to v1.11.0 with many improvements, [PR-883](https://github.com/reductstore/reductstore/pull/883)
- Update ReductSelect up to v0.4.0, [PR-889](https://github.com/reductstore/reductstore/pull/889)
- Update Web Console up to v1.11.1 and ReductSelect up to 0.4.1, [PR-890](https://github.com/reductstore/reductstore/pull/890)

### Fixed

- Fix hanging query request if no extension registered, [PR-830](https://github.com/reductstore/reductstore/pull/830)
- Fix `$limit` operator in extension context, [PR-848](https://github.com/reductstore/reductstore/pull/848)
- Fix query finalization in ExtRepository, [PR-891](https://github.com/reductstore/reductstore/pull/891)

### Removed

- `x-reduct-last` header from query response, [PR-876](https://github.com/reductstore/reductstore/pull/876)

## [1.15.6] - 2025-06-25

### Fixed

- Fix replication of update transaction to empty bucket, [PR-867](https://github.com/reductstore/reductstore/pull/867)

## [1.15.5] - 2025-06-10

### Fixed

- Fix crash if RS_API_PATH has wrong format, [PR-846](https://github.com/reductstore/reductstore/pull/846)

### Changed

- Update Web Console up to 1.10.2, [PR-847](https://github.com/reductstore/reductstore/pull/847)

## [1.15.4] - 2025-05-28

### Fixed

- Update yanked zip dependency to 4.0.0, [PR-837](https://github.com/reductstore/reductstore/pull/837)

## [1.15.3] - 2025-05-26

### Fixed

- Fix lock of write channel for small chunks, [PR-834](https://github.com/reductstore/reductstore/pull/834)

## [1.15.2] - 2025-05-21

### Changed

- Update Web Console up to v1.10.1, [PR-828](https://github.com/reductstore/reductstore/pull/828)

### Fixed

- Rebuild block index if orphan block descriptor find, [PR-829](https://github.com/reductstore/reductstore/pull/829)

## [1.15.1] - 2025-05-15

### Fixed

- Fix replication of record updates, [PR-822](https://github.com/reductstore/reductstore/pull/822)

## [1.15.0] - 2025-05-07

### Added

- Python client benchmarks in CI, [PR-764](https://github.com/reductstore/reductstore/pull/764)
- RS-629: Extension API v0.1 and core implementation, [PR-762](https://github.com/reductstore/reductstore/pull/762)
- RS-622: Improve Extension API, [PR-779](https://github.com/reductstore/reductstore/pull/779)
- RS-652: `$exists\$has` operator checks multiple labels, [PR-786](https://github.com/reductstore/reductstore/pull/786)
- RS-643: Implement `$each_n` operator, [PR-788](https://github.com/reductstore/reductstore/pull/788)
- RS-644: Implement `$each_t` operator, [PR-792](https://github.com/reductstore/reductstore/pull/792)
- RS-672: Implement `$limit` operator, [PR-793](https://github.com/reductstore/reductstore/pull/793)
- RS-645: Implement `$timestamp` operator, [PR-798](https://github.com/reductstore/reductstore/pull/798)
- RS-646: Enable logging in extensions, [PR-646](https://github.com/reductstore/reductstore/pull/794)

### Changed

- Minimum Rust version to 1.85
- RS-633: Link runtime libraries statically, [PR-761](https://github.com/reductstore/reductstore/pull/761)
- RS-628: Return error if extension not found in query, [PR-780](https://github.com/reductstore/reductstore/pull/780)
- Timout for IO operation 5s, [PR-804](https://github.com/reductstore/reductstore/pull/804)
- Update Web Console up to v1.10, [PR-809](https://github.com/reductstore/reductstore/pull/809)

### Fixed

- RS-660: Fix deadlocks using `current_thread` runtime, [PR-781](https://github.com/reductstore/reductstore/pull/781)
- RS-689: Fix WAL recovery when a block wasn't saved in block index, [PR-785](https://github.com/reductstore/reductstore/pull/785)
- Fix replication recovery from broken record, [PR-795](https://github.com/reductstore/reductstore/pull/795)
- Fix deadlock in replication task, [PR-796](https://github.com/reductstore/reductstore/pull/796)
- Remove broken transaction log through file cache, [PR-799](https://github.com/reductstore/reductstore/pull/799)
- Channel timeout for read operation to prevent hanging readers, [PR-804](https://github.com/reductstore/reductstore/pull/804)

### Internal

- RS-647: Build binaries for Linux and Macos ARM64, [PR-647](https://github.com/reductstore/reductstore/pull/782)

## [1.4.8] - 2025-05-02

### Fixed

- Update Web Console up to 1.9.2 with start/stop query fix, [PR-805](https://github.com/reductstore/reductstore/pull/805)

## [1.4.7] - 2025-04-24

### Fixed

- Ignore the `Content-Length` header when updating labels, [PR-800](https://github.com/reductstore/reductstore/pull/800)

## [1.4.6] - 2025-04-17

### Fixed

- RS-692: Fix removal of replication task after update with invalid configuration, [PR-790](https://github.com/reductstore/reductstore/pull/790)
- RS-669: Fix JSON format in error messages with quotes, [PR-791](https://github.com/reductstore/reductstore/pull/791)

## [1.14.5] - 2025-04-03

### Fixed

- RS-659: Fix replication timeout for large records, [PR-774](https://github.com/reductstore/reductstore/pull/774)
- Fix double sync of block descriptor for a new block, [PR-775](https://github.com/reductstore/reductstore/pull/775)
- Update Web Console up to 1.9.1, [PR-776](https://github.com/reductstore/reductstore/pull/776)

## [1.14.4] - 2025-03-28

### Fixed

- RS-656: Fix replication lock during API HTTP iteration and batching issues, [PR-771](https://github.com/reductstore/reductstore/pull/771)

## [1.14.3] - 2025-03-10

### Fixed

- Fix hanging read query and its channel timeout, [PR-750](https://github.com/reductstore/reductstore/pull/750)

## [1.14.2] - 2025-02-27

### Fixed

- Minimum Rust version to 1.81

## [1.14.1] - 2025-02-27

### Fixed`

- Remove non-existing block from block index, [PR-744](https://github.com/reductstore/reductstore/pull/744)

## [1.14.0] - 2025-02-25

### Added

- RS-550: Support for when condition on replication task, [PR-687](https://github.com/reductstore/reductstore/pull/687)
- RS-531: Arithmetical operators in conditional query, [PR-696](https://github.com/reductstore/reductstore/pull/696)
- RS-530: String operators in conditional query, [PR-705](https://github.com/reductstore/reductstore/pull/705)
- RS-549: `$in/$nin` logical operators in conditional query, [PR-722](https://github.com/reductstore/reductstore/pull/722)
- RS-597: Configuration parameters for batch and HTTP limits, [PR-725](https://github.com/reductstore/reductstore/pull/725)
- RS-243: Configuration parameters for replication timeout and transaction log size, [PR-735](https://github.com/reductstore/reductstore/pull/735)

### Changed

- RS-598: Optimize write operation for small records, [PR-723](https://github.com/reductstore/reductstore/pull/723)
- RS-608: Bump rand to 0.9 and fix compatibility issues, [PR-736](https://github.com/reductstore/reductstore/pull/736)
- Update Web Console up to v1.9.0, [PR-743](https://github.com/reductstore/reductstore/pull/743)

### Fixed

- Fix deadlock in write operation for small records, [PR-724](https://github.com/reductstore/reductstore/pull/724)
- RS-609: Restart replication thread when task settings are updated, [PR-737](https://github.com/reductstore/reductstore/pull/737)

## [1.13.5] - 2025-02-05

### Fixed

- RS-585: Fix performance regression for querying records, [PR-721](https://github.com/reductstore/reductstore/pull/721)

## [1.13.4] - 2025-01-27

### Fixed

- RS-583: Close file descriptors before removing a folder, [PR-714](https://github.com/reductstore/reductstore/pull/714)

## [1.13.3] - 2025-01-21

### Fixed

- RS-555: Close WAL file before removal it from disk, [PR-706](https://github.com/reductstore/reductstore/pull/706)
- RS-583: Remove contents of folder before remove it, [PR-711](https://github.com/reductstore/reductstore/pull/711)

## [1.13.2] - 2025-01-15

### Fixed

- RS-577: Fix parsing of nested conditions, [PR-704](https://github.com/reductstore/reductstore/pull/704)

## [1.13.1] - 2024-12-16

### Changed

- Update Web Console up to v1.8.1 with HARD quota

## [1.13.0] - 2024-12-04

### Added

- RS-439: Snap hooks for new configuration parameters, [PR-628](https://github.com/reductstore/reductstore/pull/628)
- RS-415: Check to prevent replication to the same bucket, [PR-629](https://github.com/reductstore/reductstore/pull/629)
- RS-527: POST /:bucket/:entry/q endpoint to query with JSON request, [PR-635](https://github.com/reductstore/reductstore/pull/635)
- RS-528: Conditional query engine, [PR-640](https://github.com/reductstore/reductstore/pull/640)
- RS-524: Check naming convention before creating or renaming entry, [PR-650](https://github.com/reductstore/reductstore/pull/650)
- RS-545: Implement logical operators in conditional query, [PR-656](https://github.com/reductstore/reductstore/pull/656)
- RS-529: Implement comparison operators in conditional query, [PR-662](https://github.com/reductstore/reductstore/pull/662)
- RS-538: Add strict mode for conditional query, [PR-663](https://github.com/reductstore/reductstore/pull/663)

### Changed

- Update Web Console up to v1.8.0, [PR-655](https://github.com/reductstore/reductstore/pull/655)

### Fixed

- RS-544: Fix keeping quota error, [PR-654](https://github.com/reductstore/reductstore/pull/654)
- Fix replication crash if bucket is removed, [PR-664](https://github.com/reductstore/reductstore/pull/664)
- Fix order of condition operands in object syntax, [PR-670](https://github.com/reductstore/reductstore/pull/670)

### Internal

- Fix CI actions after Ubuntu update, [PR-604](https://github.com/reductstore/reductstore/pull/604)
- RS-536: Update README.md, [PR-649](https://github.com/reductstore/reductstore/pull/649)
- RS-193: Cross-compilation in CI/CD, [PR-651](https://github.com/reductstore/reductstore/pull/651)

## [1.12.4] - 2024-11-20

### Fixed

- RS-539: Fix transaction log file descriptor, [PR-643](https://github.com/reductstore/reductstore/pull/643)
- RS-540: Fix synchronization of a new block, [PR-652](https://github.com/reductstore/reductstore/pull/652)

## [1.12.3] - 2024-10-26

### Fixed

- RS-519: Check bucket name convention when renaming bucket, [PR-616](https://github.com/reductstore/reductstore/pull/616)
- RS-520: Check if bucket provisioned before renaming it, [PR-617](https://github.com/reductstore/reductstore/pull/617)
- RS-521: Sync bucket and entry before renaming them, [PR-521](https://github.com/reductstore/reductstore/pull/618)
- RS-525: Recovering from empty block index, [PR-620](https://github.com/reductstore/reductstore/pull/620)
- RS-523: Fix EOF error when writing and removing data in parallel, [PR-621](https://github.com/reductstore/reductstore/pull/621)

## [1.12.2] - 2024-10-21

### Fixed

- Bad file descriptor error in replication log, [PR-606](https://github.com/reductstore/reductstore/pull/606)
- Deadlock in graceful stop, [PR-607](https://github.com/reductstore/reductstore/pull/607)

## [1.12.1] - 2024-10-17

### Fixed

- Crash when querying removed entry, [PR-605](https://github.com/reductstore/reductstore/pull/605)

## [1.12.0] - 2024-10-04

### Added

- RS-418: Remove record API, [PR-560](https://github.com/reductstore/reductstore/pull/560)
- RS-389: Hard bucket quota, [PR-570](https://github.com/reductstore/reductstore/pull/570)
- RS-413: Block CRC to block index for integrity check, [PR-584](https://github.com/reductstore/reductstore/pull/584)
- RS-454: Check at least one query param to delete records, [PR-595](https://github.com/reductstore/reductstore/pull/595)
- RS-388: Rename entry API, [PR-596](https://github.com/reductstore/reductstore/pull/596)
- RS-419: Rename bucket API, [PR-597](https://github.com/reductstore/reductstore/pull/597)

### Changed

- RS-411: Refactor FileCache, [PR-551](https://github.com/reductstore/reductstore/pull/551)
- RS-412: Refactor BlockCache, [PR-556](https://github.com/reductstore/reductstore/pull/556)
- RS-380: Send uncompleted batch when query is timed out, [PR-558](https://github.com/reductstore/reductstore/pull/558)
- RS-422: Batch update records per block, [PR-559](https://github.com/reductstore/reductstore/pull/559)
- RS-448: Refactor multithreading in storage engine, [PR-573](https://github.com/reductstore/reductstore/pull/573)

### Fixed

- RS-446: Storage engine hanging during replication, [PR-564](https://github.com/reductstore/reductstore/pull/564)
- RS-468: Name of invalid batch header, [PR-586](https://github.com/reductstore/reductstore/pull/586)
- Server shutdown, [PR-557](https://github.com/reductstore/reductstore/pull/557)
- Internal 500 error after removing bucket or entry, [PR-565](https://github.com/reductstore/reductstore/pull/565)
- RS-479: Channel synchronization during write operation in HTTP API, [PR-594](https://github.com/reductstore/reductstore/pull/594)
- Deadlock in continuous query, [PR-598](https://github.com/reductstore/reductstore/pull/598)

### Security

- Bump quinn-proto from 0.11.6 to 0.11.8, [PR-577](https://github.com/reductstore/reductstore/pull/577)

### Internal

- Setup unit tests for main functions, [PR-552](https://github.com/reductstore/reductstore/pull/552)

## [1.11.2] - 2024-09-23

### Fixed

- RS-470: Fix WAL overwrite due to infrequent writing, [PR-576](https://github.com/reductstore/reductstore/pull/576)

## [1.11.1] - 2024-08-23

### Fixed

- RS-429: Fix check for existing late record, [PR-549](https://github.com/reductstore/reductstore/pull/549)
- Fix truncating of a recovered block from WAL, [PR-550](https://github.com/reductstore/reductstore/pull/550)

## [1.11.0] - 2024-08-19

### Added

- RS-31: Change labels via HTTP API, [PR-517](https://github.com/reductstore/reductstore/pull/517)
- RS-385: Add support for CORS configuration, [PR-523](https://github.com/reductstore/reductstore/pull/523)
- Buffers and timeouts for IO operations, [PR-524](https://github.com/reductstore/reductstore/pull/524)
- RS-394: Expose headers in CORS policy, [PR-530](https://github.com/reductstore/reductstore/pull/530)
- RS-359: Block index file and WAL, [PR-533](https://github.com/reductstore/reductstore/pull/533)

### Changed

- RS-333: Transfer the project to ReductSoftware UG, [PR-488](https://github.com/reductstore/reductstore/pull/488)
- Web Console v1.7.0

### Fixed

- RS-364: Mask replication token in logs, [PR-531](https://github.com/reductstore/reductstore/pull/531)
- URL without slash at the end for dest server of replication task, [PR-540](https://github.com/reductstore/reductstore/pull/540)

### Internal

- RS-232: Add replication test to CI, [PR-511](https://github.com/reductstore/reductstore/pull/511)
- RS-274: Add test coverage in CI, [PR-532](https://github.com/reductstore/reductstore/pull/532)

## [1.10.1] - 2024-07-15

### Fixed

- RS-366: Replication of a record larger than max. batch size, [PR-508](https://github.com/reductstore/reductstore/pull/508)

### Internal

- RS-231: Add migration test to CI, [PR-506](https://github.com/reductstore/reductstore/pull/506)

## [1.10.0] - 2024-06-11

### Added

- RS-261: support downsampling parameters `each_n` and `each_s` query
  options, [PR-465](https://github.com/reductstore/reductstore/pull/465)
- RS-311: support downsampling parameters `each_n` and `each_s` in replication
  tasks, [PR-480](https://github.com/reductstore/reductstore/pull/480)

### Removed

- RS-213: `reduct-cli` and dependency from `reduct-rs`, [PR-426](https://github.com/reductstore/reductstore/pull/426)
- Checking "stop before start" in query endpoint, [PR-466](https://github.com/reductstore/reductstore/pull/466)

### Security

- Bump `rustls` from 0.21.10 to 0.21.12, [PR-432](https://github.com/reductstore/reductstore/pull/432)

### Changed

- RS-262: Reduce number of open/close file operations, [PR-453](https://github.com/reductstore/reductstore/pull/453)
- RS-88: Batch records before replicating them, [PR-478](https://github.com/reductstore/reductstore/pull/478)
- Update web console up to 1.6.1, [PR-484](https://github.com/reductstore/reductstore/pull/484)

### Fixed

- Fix removing invalid blocks at start, [PR-454](https://github.com/reductstore/reductstore/pull/454)
- RS-300: mark initial token as provisioned, [PR-479](https://github.com/reductstore/reductstore/pull/479)

## [1.9.5] - 2024-04-08

### Fixed

- RS-241: Fix replication and transaction log
  initialization, [PR-431](https://github.com/reductstore/reductstore/pull/431)

### Changed

- RS-239: Override errored records if they have the same
  size, [PR-428](https://github.com/reductstore/reductstore/pull/428)

### Security

- Vulnerable to degradation of service with CONTINUATION
  Flood, [PR-430](https://github.com/reductstore/reductstore/pull/430)

## [1.9.4] - 2024-03-29

### Fixed

- RS-233: fix wrong order of timestamps in batched write
  request, [PR-421](https://github.com/reductstore/reductstore/pull/421)

## [1.9.3] - 2024-03-16

### Fixed

- RS-221: fix body draining in write a record and batch
  edpoints, [PR-418](https://github.com/reductstore/reductstore/pull/418)

## [1.9.2] - 2024-03-15

### Fixed

- RS-218: fix block migration, [PR-416](https://github.com/reductstore/reductstore/pull/416)

## [1.9.1] - 2024-03-09

### Fixed

- Fix build on ARM32, [PR-411](https://github.com/reductstore/reductstore/pull/411)

## [1.9.0] - 2024-03-08

### Added

- RS-156: Support for commercial license, [PR-400](https://github.com/reductstore/reductstore/pull/400)
- RS-187: Speed up startup time, [PR-402](https://github.com/reductstore/reductstore/pull/403/)

### Changed

- reduct-rs: Move `reduct-rs` to separated repository, [PR-395](https://github.com/reductstore/reductstore/pull/395)
- RS-95: Update `axum` up to 0.7, [PR-401](https://github.com/reductstore/reductstore/pull/401)
- Update Web Console to v1.5.0, [PR-406](https://github.com/reductstore/reductstore/pull/406)
- RS-198: improve error message for expired query id, [PR-408](https://github.com/reductstore/reductstore/pull/408)

### Fixed

- RS-195: check path and query before unwrap them in
  middleware, [PR-407](https://github.com/reductstore/reductstore/pull/407)

### Security

- Bump mio from 0.8.10 to 0.8.11, [PR-409](https://github.com/reductstore/reductstore/pull/409)

## [1.8.2] - 2024-02-10

### Fixed

- RS-162: Fix locked block by read/write operation, [PR-398](https://github.com/reductstore/reductstore/pull/398)
- RS-155: Wait for incomplete records during replication, [PR-399](https://github.com/reductstore/reductstore/pull/399)

## [1.8.1] - 2024-01-28

### Fixed

- Stuck last replication error, [PR-393](https://github.com/reductstore/reductstore/pull/393)

## [1.8.0] - 2024-01-24

### Added

- reductstore: Cargo feature `web-console` to build without Web
  Console, [PR-365](https://github.com/reductstore/reductstore/pull/365)
- reductstore: Web Console v1.4.0
- reduct-cli: `bucket` command to manage buckets, [PR-367](https://github.com/reductstore/reductstore/pull/367)
- reductstore: Data replication, [PR-377](https://github.com/reductstore/reductstore/pull/377)
- reductstore: CRUD API and diagnostics for replication, [PR-380](https://github.com/reductstore/reductstore/pull/380)
- reduct-rs: Implement replication API, [PR-391](https://github.com/reductstore/reductstore/pull/391)

### Fixed

- reductstore: Stop downloading Web Console at docs.rs
  build, [PR-366](https://github.com/reductstore/reductstore/pull/366)
- reductstore: Sync write tasks with HTTP API to avoid unfinished
  records, [PR-374](https://github.com/reductstore/reductstore/pull/374)
- reductstore: Re-create a transaction log of replication if it is
  broken, [PR-379](https://github.com/reductstore/reductstore/pull/379)
- reductstore: Status for unfinished records, [PR-381](https://github.com/reductstore/reductstore/pull/381)
- reductstore: Discard replication for any storage errors, [PR-382](https://github.com/reductstore/reductstore/pull/382)
- reductstore: CPU consumption for replication, [PR-383](https://github.com/reductstore/reductstore/pull/383)
- reductstore: GET /api/v1/replications/:replication_name empty
  diagnostics, [PR-384](https://github.com/reductstore/reductstore/pull/384)
- reductstore: Error counting in replication diagnostics, [PR-385](https://github.com/reductstore/reductstore/pull/385)
- reductstore: Discard transaction from replication log if remote bucket is
  available, [PR-386](https://github.com/reductstore/reductstore/pull/386)
- reductstore: Use only HTTP1 for replication engine, [PR-388](https://github.com/reductstore/reductstore/pull/388)
- reductstore: Mask access token for remote instance in
  replication, [PR-390](https://github.com/reductstore/reductstore/pull/390)

### Changed

- reductstore: Refactor read and write operation with tokio
  channels, [PR-370](https://github.com/reductstore/reductstore/pull/370)
- docs: update link to new website, [PR-375](https://github.com/reductstore/reductstore/pull/375)
- reductstore: Update Web Console to v1.4.1, [PR-389](https://github.com/reductstore/reductstore/pull/389)

### Removed

- docs: remove /docs with GitBook docs, [PR-376](https://github.com/reductstore/reductstore/pull/376)

## [1.7.3] - 2023-11-08

### Fixed

- reductstore: Fix entry size calculation, [PR-373](https://github.com/reductstore/reductstore/pull/373)

## [1.7.2] - 2023-11-01

### Fixed

- reduct-rs: Fix query URL in ReductClient, [PR-372](https://github.com/reductstore/reductstore/pull/372)

## [1.7.1] - 2023-10-29

### Fixed

- reductstore: Wrong size calculation if a block could not be
  removed, [PR-371](https://github.com/reductstore/reductstore/pull/371)

## [1.7.0] - 2023-10-06

### Added

- reduct-cli: `alias` and `server` commands, [PR-343](https://github.com/reductstore/reductstore/pull/343)
-

reduct-rs: `ReductClient.url`, `ReductClient.token`, `ReductCientBuilder.try_build` [PR-350](https://github.com/reductstore/reductstore/pull/350)

- reductstore: `healthcheck` to buildx.Dockerfile, [PR-350](https://github.com/reductstore/reductstore/pull/350)
- reductstore: provisioning with environment variables, [PR-352](https://github.com/reductstore/reductstore/pull/352)
- reductstore,reduct-rs: batched write API, [PR-355](https://github.com/reductstore/reductstore/pull/355)

### Changed

- reductstore: Update dependencies, min. rust v1.67.0, [PR-341](https://github.com/reductstore/reductstore/pull/341)
- reductstore: Use Web Console v1.3.0, [PR-345](https://github.com/reductstore/reductstore/pull/342)
- reductstore: Move some Python API tests in Rust part, [PR-351](https://github.com/reductstore/reductstore/pull/351)
- reduct-base: Rename `HttpError` -> `ReductError`, [PR-350](https://github.com/reductstore/reductstore/pull/350)
- docs: update Getting Started, [PR-358](https://github.com/reductstore/reductstore/pull/358)

### Fixed

- reduct-rs: Normalize instance URL
  in `ClientBuilder.url`, [PR-343](https://github.com/reductstore/reductstore/pull/343)

## [1.6.2] - 2023-09-20

### Fixed

- reductstore: Panic for a bad time interval
  in `GET /b/:bucket/:entry/q`, [PR-357](https://github.com/reductstore/reductstore/pull/357)

## [1.6.1] - 2023-08-28

### Fixed

- reductstore: README and LICENSE in reductstore crate, [PR-347](https://github.com/reductstore/reductstore/pull/347)

### Security

- reductstore: Update `rustls` with
  patched `rustls-webpki`, [PR-349](https://github.com/reductstore/reductstore/pull/349)

## [1.6.0] - 2023-08-14

### Added

- reductstore: Build docker image for ARM32 platform, [PR-328](https://github.com/reductstore/reductstore/pull/328)
- reductstore,reduct-rs: Removing entries from bucket, [PR-334](https://github.com/reductstore/reductstore/pull/334)
- reductstore,reduct-rs: Limit parameter in query request, [PR-335](https://github.com/reductstore/reductstore/pull/335)
- reduct-rs: Server API for Client SDK, [PR-321](https://github.com/reductstore/reductstore/pull/321)
- reduct-rs: Token API for Client SDK, [PR-322](https://github.com/reductstore/reductstore/pull/322)
- reduct-rs: Bucket API for Client SDK, [PR-323](https://github.com/reductstore/reductstore/pull/323)
- reduct-rs: Entry API for Client SDK, [PR-326](https://github.com/reductstore/reductstore/pull/326)
- reduct-rs: Examples and docs, [PR-333](https://github.com/reductstore/reductstore/pull/333)

### Changed

- reductstore: Refactor `http_frontend` module, [PR-306](https://github.com/reductstore/reductstore/pull/306)
- reductstore: Cache last block to reduce read operations, [PR-318](https://github.com/reductstore/reductstore/pull/318)
- reductstore: Grained HTTP components, [PR-319](https://github.com/reductstore/reductstore/pull/319)
- reductstore: Default maximum records in block 256, [PR-320](https://github.com/reductstore/reductstore/pull/320)
- reductstore: BUSL-1.1 license, [PR-337](https://github.com/reductstore/reductstore/pull/337)
- reductstore: Update README.md, [PR-338](https://github.com/reductstore/reductstore/pull/338)
- all: Organize workspaces, [PR-310](https://github.com/reductstore/reductstore/pull/310)

### Removed

- reductstore: `native-tls` dependency (only `rustls`), [PR-315](https://github.com/reductstore/reductstore/pull/315)

### Fixed

- reductstore: Partial bucket settings, [PR-325](https://github.com/reductstore/reductstore/pull/325)

## [1.5.1] - 2023-07-17

### Fixed

- Handle empty or broken block descriptor, [PR-317](https://github.com/reductstore/reductstore/pull/317)

## [1.5.0] - 2023-06-30

### Added

- `x-reduct-api` header to get quick version number in Major.Minor
  format, [PR-291](https://github.com/reductstore/reductstore/pull/291)
- `GET /api/v1/:bucket/:entry/batch` endpoint to read a bunch of
  records, [PR-294](https://github.com/reductstore/reductstore/pull/294)
- `HEAD /api/v1/b/:bucket_name/:entry_name` and `HEAD /api/v1/b/:bucket_name/:entry_name/batch`
  endpoints, [PR-296]https://github.com/reductstore/reductstore/pull/296)

### Changed

- Concise format for headers in `GET /api/v1/:bucket/:entry/batch`
  response, [PR-298](https://github.com/reductstore/reductstore/pull/298)

## [1.4.1] - 2023-06-27

### Fixed

- Stuck empty entries, [PR-302](https://github.com/reductstore/reductstore/pull/302)

## [1.4.0] - 2023-06-09

### Fixed

- Panic when an invalid utf-8 received as a label value, [PR-290](https://github.com/reductstore/reductstore/pull/290)
- Writing record for clients which don't support for Expect
  header, [PR-293](https://github.com/reductstore/reductstore/pull/293)

## [1.4.0-beta.1] - 2023-06-03

### Changed

- Update web console to 1.2.2, [PR-287](https://github.com/reductstore/reductstore/pull/287)

### Fixed

- Parsing non-string quota type, [PR-286](https://github.com/reductstore/reductstore/pull/286)
- Show file paths in logs without registry path, [PR-288](https://github.com/reductstore/reductstore/pull/288)

## [1.4.0-alpha.3] - 2023-05-29

### Fixed

- Return `init-token` to token list, [PR-280](https://github.com/reductstore/reductstore/pull/280)
- First query ID is 1, [PR-281](https://github.com/reductstore/reductstore/pull/281)
- Showing permissions in `GET /api/v1/tokens`, [PR-282](https://github.com/reductstore/reductstore/pull/282)
- Remove removed bucket from token permissions, [PR-283](https://github.com/reductstore/reductstore/pull/283)
- Build on Windows and macOS, [PR-284](https://github.com/reductstore/reductstore/pull/284)

## [1.4.0-alpha.2] - 2023-05-26

### Fixed

- Cargo package, [PR-278](https://github.com/reductstore/reductstore/pull/278)

## [1.4.0-alpha.1] - 2023-05-22

### Added

- Continuous query `GET /api/v1/:bucket/:entry/q?continuous=true|false`,
  [PR-248](https://github.com/reductstore/reductstore/pull/248)
- Build ARM64 Docker image
- Integration of Rust, [PR-251](https://github.com/reductstore/reductstore/pull/251)
- Print build commit and date in logs, [PR-271](https://github.com/reductstore/reductstore/pull/271)
- Re-build ARM64 Docker image for Rust, [PR-274](https://github.com/reductstore/reductstore/pull/274)
- Publish crate to crates.io, [PR-275](https://github.com/reductstore/reductstore/pull/275)

### Changed

- New public Docker repository `reduct/store`, [PR-246](https://github.com/reductstore/reductstore/pull/246)
- Speed up loading entries at start, [PR-250](https://github.com/reductstore/reductstore/pull/250)
- Rewrite static asset management in Rust, [PR-252](https://github.com/reductstore/reductstore/pull/252)
- Rewrite token authentication module in Rust, [PR-255](https://github.com/reductstore/reductstore/pull/255)
- Rewrite storage module in Rust, [PR-257](https://github.com/reductstore/reductstore/pull/257)
- Rewrite HTTP layer in Rust, [PR-259](https://github.com/reductstore/reductstore/pull/259)

### Removed

- Disable Windows and Macos builds because of migration on
  Rust, [PR-251](https://github.com/reductstore/reductstore/pull/251)

### Fixed

- GET /api/v1/me endpoint for disabled authentication, [PR-245](https://github.com/reductstore/reductstore/pull/245)
- Error handling when a client closes a connection, [PR-263](https://github.com/reductstore/reductstore/pull/263)
- Allow null quota type in bucket settings, [PR-264](https://github.com/reductstore/reductstore/pull/264)
- Writing belated data, [PR-265](https://github.com/reductstore/reductstore/pull/265)
- Fix searching record by timestamp, [PR-266](https://github.com/reductstore/reductstore/pull/266)
- Graceful shutdown, [PR-267](https://github.com/reductstore/reductstore/pull/267)
- Access to a block descriptor from several threads, [PR-268](https://github.com/reductstore/reductstore/pull/268)
- Handling unix SIGTERM signal, [PR-269](https://github.com/reductstore/reductstore/pull/269)
- Encoding non-text assets of Web Console, [PR-270](https://github.com/reductstore/reductstore/pull/270)
- Pass hash commit into docker image, [PR-272](https://github.com/reductstore/reductstore/pull/272)
- Build snap package in CI, [PR-273](https://github.com/reductstore/reductstore/pull/273)

## [1.3.2] - 2023-03-10

### Added

- Build and publish snap, [PR-241](https://github.com/reductstore/reductstore/pull/241)

### Changed

- Fetch Web Console from cmake, [PR-239](https://github.com/reductstore/reductstore/pull/239)
- Install snap as a daemon, [PR-240](https://github.com/reductstore/reductstore/pull/240)

### Fixed

- Begin time 0 is valid for a block, [PR-242](https://github.com/reductstore/reductstore/pull/242)

## [1.3.1] - 2023-02-03

### Fixed

- Querying when a block doesn't have records for certain
  labels, [PR-235](https://github.com/reductstore/reductstore/pull/235)

## [1.3.0] - 2023-01-26

### Added

- Labels for `POST|GET /api/v1/:bucket/:entry` as headers with
  prefix `x-reduct-label-`, [PR-224](https://github.com/reductstore/reductstore/pull/224)
- `include-<label>` and `exclude-<label>` query parameters for query endpoint
  `GET /api/v1/:bucket/:entry/q`, [PR-226](https://github.com/reductstore/reductstore/pull/226)
- Store the `Content-Type` header received for a record while writing it, so that the record may be returned with the
  same header, [PR-231](https://github.com/reductstore/reductstore/pull/231)

### Changed

- Project license AGPLv3 to MPL-2.0, [PR-221](https://github.com/reductstore/reductstore/pull/221)
- Rename error header `-x-reduct-error`
  to `x-reduct-error`, [PR-230](https://github.com/reductstore/reductstore/pull/230)
- Update Web Console to v1.2.0, [PR-232](https://github.com/reductstore/reductstore/pull/232)

## [1.2.3] - 2023-01-02

### Fixed

- Crashing when post request is aborted by client, [PR-223](https://github.com/reductstore/reductstore/pull/223)

## [1.2.2] - 2022-12-20

### Fixed

- Token validation for anonymous access, [PR-217](https://github.com/reductstore/reductstore/pull/217)

## [1.2.1] - 2022-12-19

### Fixed

- Docker image command

## [1.2.0] - 2022-12-18

### Added:

- `GET /api/v1/me` endpoint to get current
  permissions, [PR-202](https://github.com/reductstore/reductstore/pull/208)
- Send error message in `-x-reduct-error`header [PR-213](https://github.com/reductstore/reductstore/pull/213)

### Changed:

- Consistent token and bucket management, [PR-208](https://github.com/reductstore/reductstore/pull/208)
- Rebranding: update project name, CMakeTargets and docs, [PR-215](https://github.com/reductstore/reductstore/pull/215)

### Fixed:

- HTTP statuses for `GET /api/v1/:bucket/:entry/q` and `POST /api/v1/:bucket/:entry`
  , [PR-212](https://github.com/reductstore/reductstore/pull/212)

## [1.1.1] - 2022-12-08

### Fixed:

- A crush when we handle input chunks after an HTTP
  error, [PR-206](https://github.com/reductstore/reductstore/pull/206)

## [1.1.0] - 2022-11-27

### Added:

- Implement Token API, [PR-199](https://github.com/reductstore/reductstore/pull/199)

### Fixed:

- Link to Entry API in documentation, [PR-194](https://github.com/reductstore/reductstore/pull/194)
- No error body for HEAD `/b/:bucket_name`, [PR-196](https://github.com/reductstore/reductstore/pull/196)
- Use `GET /tokens` instead of `/tokens/list`, [PR-200](https://github.com/reductstore/reductstore/pull/200)

### Changed:

- Always override init-token, [PR-201](https://github.com/reductstore/reductstore/pull/201)
- Update Web Console to v1.1.0, [PR-204](https://github.com/reductstore/reductstore/pull/204)

## [1.0.1] - 2022-10-09

### Added:

- Print 404 error to logs in debug mode, [PR-187](https://github.com/reductstore/reductstore/pull/187)

### Fixed:

- Build MacOs in pipeline, [PR-188](https://github.com/reductstore/reductstore/pull/188)
- Parsing endpoint url to print it in logs, [PR-190](https://github.com/reductstore/reductstore/pull/190)
- Handling negative timestamps, [PR-191](https://github.com/reductstore/reductstore/pull/191)

## [1.0.0] - 2022-10-03

### Added:

- Web Console v1.0.0. [PR-184](https://github.com/reductstore/reductstore/pull/184)

### Removed:

- GET `/bucketname/entryname/list` endpoint, [PR-164](https://github.com/reductstore/reductstore/pull/164)
- POST `/auth/refresh` endpoint, [PR-177](https://github.com/reductstore/reductstore/pull/177)

### Changed:

- Refactor HTTP API layer, [PR-179](https://github.com/reductstore/reductstore/pull/179)
- Prefix `/api/v1/` for all endpoints, [PR-182](https://github.com/reductstore/reductstore/pull/182)

### Fixed:

- Segfault during overriding a record, [PR-183](https://github.com/reductstore/reductstore/pull/183)
- Access to Web Console when authentication is
  enabled, [PR-185](https://github.com/reductstore/reductstore/pull/185)

### Security:

- Check bucket and entry name with regex, [PR-181](https://github.com/reductstore/reductstore/pull/181)

## [0.9.0] - 2022-09-18

### Added:

- Build a static executable for AMD64 and upload it to release from
  CI, [PR-171](https://github.com/reductstore/reductstore/pull/171)
- Build on MacOS, [PR-173](https://github.com/reductstore/reductstore/pull/173)
- Build on Windows, [PR-174](https://github.com/reductstore/reductstore/pull/174)

### Changed:

- Web Console v0.5.0, [PR-175](https://github.com/reductstore/reductstore/pull/175)

## [0.8.0] - 2022-08-26

### Added:

- Web Console v0.4.0
- `Connection` header, [PR-154](https://github.com/reductstore/reductstore/pull/154)
- Publish image to DockerHub, [PR-162](https://github.com/reductstore/reductstore/pull/162)
- Use API token as an access token, [PR-167](https://github.com/reductstore/reductstore/pull/167)

### Fixed:

- Ignoring error code after a failed bucket update, [PR-161](https://github.com/reductstore/reductstore/pull/161)
- Infinite loop in Bucket::KeepQuota, [PR-146](https://github.com/reductstore/reductstore/pull/146)
- Waiting data from HTTP client if it aborts
  connection, [PR-151](https://github.com/reductstore/reductstore/pull/151)
- Writing record when current block is broken, [PR-15-](https://github.com/reductstore/reductstore/pull/153)
- Closing uSocket, [PR-154](https://github.com/reductstore/reductstore/pull/154)
- Removing broken block when it keeps quota, [PR-155](https://github.com/reductstore/reductstore/pull/155)
- Sending headers twice, [PR-156](https://github.com/reductstore/reductstore/pull/156)
- Direction to `cd` into the `build/` directory while building the server
  locally, [PR-159](https://github.com/reductstore/reductstore/pull/159)

### Changed:

- Duplication of timestamps is not allowed, [PR-147](https://github.com/reductstore/reductstore/pull/147)
- Update dependencies, [PR-163](https://github.com/reductstore/reductstore/pull/163)

### Deprecated:

- GET `/auth/refersh` endpoint and access token, [PR-167](https://github.com/reductstore/reductstore/pull/167)

## [0.7.1] - 2022-07-30

### Fixed:

- Opening Web Console, [PR-143](https://github.com/reductstore/reductstore/pull/143)

## [0.7.0] - 2022-07-29

### Added:

- Web Console v0.3.0, [PR-133](https://github.com/reductstore/reductstore/pull/133)
- GET `/b/:bucket/:entry/q?` endpoint for iterating
  data, [PR-141](https://github.com/reductstore/reductstore/pull/141)

### Changed:

- Use `Keep a log` format for CHANGELOG, [PR-136](https://github.com/reductstore/reductstore/pull/136)
- SI for max block and read chunk sizes, [PR-137](https://github.com/reductstore/reductstore/pull/137)
- SHA256 hash for API token is optional, [PR-139](https://github.com/reductstore/reductstore/pull/139)

### Fixed:

- Typo in API documentation, [PR-124](https://github.com/reductstore/reductstore/pull/124)
- Style in documentation, [PR-129](https://github.com/reductstore/reductstore/pull/129)

## [0.6.1] - 2022-06-25

### Added:

- Use Web Console v0.2.1, [PR-120](https://github.com/reductstore/reductstore/pull/120)

## [0.6.0] - 2022-06-25

### Added:

- `Content-Type` header to responses, [PR-107](https://github.com/reductstore/reductstore/pull/107)
- `max_block_records` to bucket settings, [PR-108](https://github.com/reductstore/reductstore/pull/108)
- HEAD `/alive` method for health check, [PR-114](https://github.com/reductstore/reductstore/pull/114)

### Changed:

- Filter unfinished records in GET /b/:bucket/:entry/list
  endpoint, [PR-106](https://github.com/reductstore/reductstore/pull/106)

### Fixed:

- Web Console for RS_API_BASE_PATH, [PR-92](https://github.com/reductstore/reductstore/pull/92)
- Wasting disk space in XFS filesystem, [PR-100](https://github.com/reductstore/reductstore/pull/100)
- Base path in server url, [PR-105](https://github.com/reductstore/reductstore/pull/105)
- Updating record state in asynchronous write
  operation, [PR-109](https://github.com/reductstore/reductstore/pull/109)
- SEGFAULT when entry removed but async writer is
  alive, [PR-110](https://github.com/reductstore/reductstore/pull/110)
- Removing a block with active readers or
  writers, [PR-111](https://github.com/reductstore/reductstore/pull/111)
- Loading bucket settings from disk, [PR-112](https://github.com/reductstore/reductstore/pull/112)
- 404 error for react routes, [PR-116](https://github.com/reductstore/reductstore/pull/116)
- No token error message, [PR-118](https://github.com/reductstore/reductstore/pull/118)
- Updating bucket settings, [PR-119](https://github.com/reductstore/reductstore/pull/119)
- Benchmarks and refactor block management [PR-99](https://github.com/reductstore/reductstore/pull/99)
- CURL to deploy image [PR-104](https://github.com/reductstore/reductstore/pull/104)

### Changed:

- Optimise write operation, [PR-96](https://github.com/reductstore/reductstore/pull/96)
- Disable SSL verification in API tests, [PR-113](https://github.com/reductstore/reductstore/pull/113)

## [0.5.1] - 2022-05-24

### Fixed:

- GET `/b/:bucket/:entry` to avoid creating an empty
  entry, [PR-95](https://github.com/reductstore/reductstore/pull/95)
- Update of bucket settings, [PR-138](https://github.com/reductstore/reductstore/pull/138)

## [0.5.0] - 2022-05-15

### Added:

- Web Console, [PR-77](https://github.com/reductstore/reductstore/pull/77)
- Add default settings for a new bucket in GET /info, [PR-87](https://github.com/reductstore/reductstore/pull/87)
- Link to JS SDK to documentation, [PR-88](https://github.com/reductstore/reductstore/pull/88)

### Changed:

- Only HTTP errors 50x in the logs, [PR-84](https://github.com/reductstore/reductstore/issues/84)

### Fixed:

- CORS functionality, [PR-72](https://github.com/reductstore/reductstore/pull/72)
- Quota policy, [PR-83](https://github.com/reductstore/reductstore/pull/83)

## [0.4.3] - 2022-05-01

### Fixed:

- Sending big blobs [PR-80](https://github.com/reductstore/reductstore/pull/80)
- Handling offset in tryEnd [PR-81](https://github.com/reductstore/reductstore/pull/81)

## [0.4.2] - 2022-04-30

### Fixed:

- Deadlock during sending data, [PR-78](https://github.com/reductstore/reductstore/pull/78)

## [0.4.1] - 2022-04-04

### Fixed:

- Timestamp for oldest record, [PR-68](https://github.com/reductstore/reductstore/pull/68)

## [0.4.0] - 2022-04-01

### Added:

- Asynchronous write/read operations with data blocks, [PR-62](https://github.com/reductstore/reductstore/pull/62)

### Fixed:

- Searching start block in Entry List request, [PR-61](https://github.com/reductstore/reductstore/pull/61)
- Aborting GET requests, [PR-64](https://github.com/reductstore/reductstore/pull/64)

### Changed:

- Block structure in entry, [PR-58](https://github.com/reductstore/reductstore/pull/58)

## [0.3.0] - 2022-03-14

### Added

- Secure HTTP, [PR-49](https://github.com/reductstore/reductstore/pull/49)
- Stats and list entries to GET /b/:bucket method with
  , [PR-51](https://github.com/reductstore/reductstore/pull/51)
- Access to the latest record, [PR-53](https://github.com/reductstore/reductstore/pull/53)

### Fixed:

- Sending two responses for HTTP error, [PR-48](https://github.com/reductstore/reductstore/pull/48)

### Changed:

- Replace nholmann/json with Protobuf, [PR-47](https://github.com/reductstore/reductstore/pull/47)

## [0.2.1] - 2022-03-07

### Fixed:

- Crushing when API token is wrong, [PR-42](https://github.com/reductstore/reductstore/pull/42)
- Order of authentication checks, [PR-43](https://github.com/reductstore/reductstore/pull/43)

## [0.2.0] - 2022-02-26

### Added:

- HEAD method to Bucket API, [PR-30](https://github.com/reductstore/reductstore/pull/30)
- Extends information from GET method of Server API, [PR-33](https://github.com/reductstore/reductstore/pull/33)
- GET /list end point to browse buckets, [PR-34](https://github.com/reductstore/reductstore/pull/34)
- Bearer token authentication, [PR-36](https://github.com/reductstore/reductstore/pull/36)

### Changed:

- PUT method of Bucket API has optional parameters, [PR-32](https://github.com/reductstore/reductstore/pull/32)

### Fixed:

- Docker build on ARM32, [PR-29](https://github.com/reductstore/reductstore/pull/29)
- IBucket::List error 500 for timestamps between
  blocks, [PR-31](https://github.com/reductstore/reductstore/pull/31)
- Wrong parameters in Entry API documentation, [PR-38](https://github.com/reductstore/reductstore/pull/38)

## [0.1.1] - 2022-02-13

### Fixed:

- Default folder for data in Docker image, [PR-23](https://github.com/reductstore/reductstore/pull/23)

## [0.1.0] - 2022-01-24

- Initial release with basic HTTP API and FIFO bucket quota

[Unreleased]: https://github.com/reductstore/reductstore/compare/v1.17.1...HEAD
[1.17.1]: https://github.com/reductstore/reductstore/compare/v1.17.1...v1.17.1
[1.17.0]: https://github.com/reductstore/reductstore/compare/v1.16.3...v1.17.0
[1.16.3]: https://github.com/reductstore/reductstore/compare/v1.16.2...v1.16.3
[1.16.2]: https://github.com/reductstore/reductstore/compare/v1.16.1...v1.16.2
[1.16.1]: https://github.com/reductstore/reductstore/compare/v1.16.0...v1.16.1
[1.16.0]: https://github.com/reductstore/reductstore/compare/v1.15.6...v1.16.0
[1.15.6]: https://github.com/reductstore/reductstore/compare/v1.15.5...v1.15.6
[1.15.5]: https://github.com/reductstore/reductstore/compare/v1.15.4...v1.15.5
[1.15.4]: https://github.com/reductstore/reductstore/compare/v1.15.3...v1.15.4
[1.15.3]: https://github.com/reductstore/reductstore/compare/v1.15.2...v1.15.3
[1.15.2]: https://github.com/reductstore/reductstore/compare/v1.15.1...v1.15.2
[1.15.1]: https://github.com/reductstore/reductstore/compare/v1.15.0...v1.15.1
[1.15.0]: https://github.com/reductstore/reductstore/compare/v1.14.8...v1.15.0
[1.14.8]: https://github.com/reductstore/reductstore/compare/v1.14.7...v1.14.8
[1.14.7]: https://github.com/reductstore/reductstore/compare/v1.14.6...v1.14.7
[1.14.6]: https://github.com/reductstore/reductstore/compare/v1.14.5...v1.14.6
[1.14.5]: https://github.com/reductstore/reductstore/compare/v1.14.4...v1.14.5
[1.14.4]: https://github.com/reductstore/reductstore/compare/v1.14.3...v1.14.4
[1.14.3]: https://github.com/reductstore/reductstore/compare/v1.14.2...v1.14.3
[1.14.2]: https://github.com/reductstore/reductstore/compare/v1.14.1...v1.14.2
[1.14.1]: https://github.com/reductstore/reductstore/compare/v1.14.0...v1.14.1
[1.14.0]: https://github.com/reductstore/reductstore/compare/v1.13.5...v1.14.0
[1.13.5]: https://github.com/reductstore/reductstore/compare/v1.13.4...v1.13.5
[1.13.4]: https://github.com/reductstore/reductstore/compare/v1.13.3...v1.13.4
[1.13.3]: https://github.com/reductstore/reductstore/compare/v1.13.2...v1.13.3
[1.13.2]: https://github.com/reductstore/reductstore/compare/v1.13.1...v1.13.2
[1.13.1]: https://github.com/reductstore/reductstore/compare/v1.13.0...v1.13.1
[1.13.0]: https://github.com/reductstore/reductstore/compare/v1.12.4...v1.13.0
[1.12.4]: https://github.com/reductstore/reductstore/compare/v1.12.3...v1.12.4
[1.12.3]: https://github.com/reductstore/reductstore/compare/v1.12.2...v1.12.3
[1.12.2]: https://github.com/reductstore/reductstore/compare/v1.12.1...v1.12.2
[1.12.1]: https://github.com/reductstore/reductstore/compare/v1.12.0...v1.12.1
[1.12.0]: https://github.com/reductstore/reductstore/compare/v1.11.1...v1.12.0
[1.11.2]: https://github.com/reductstore/reductstore/compare/v1.11.1...v1.11.2
[1.11.1]: https://github.com/reductstore/reductstore/compare/v1.11.0...v1.11.1
[1.11.0]: https://github.com/reductstore/reductstore/compare/v1.10.1...v1.11.0
[1.10.1]: https://github.com/reductstore/reductstore/compare/v1.10.0...v1.10.1
[1.10.0]: https://github.com/reductstore/reductstore/compare/v1.9.5...v1.10.0
[1.9.5]: https://github.com/reductstore/reductstore/compare/v1.9.4...v1.9.5
[1.9.4]: https://github.com/reductstore/reductstore/compare/v1.9.3...v1.9.4
[1.9.3]: https://github.com/reductstore/reductstore/compare/v1.9.2...v1.9.3
[1.9.2]: https://github.com/reductstore/reductstore/compare/v1.9.1...v1.9.2
[1.9.1]: https://github.com/reductstore/reductstore/compare/v1.9.0...v1.9.1
[1.9.0]: https://github.com/reductstore/reductstore/compare/v1.8.2...v1.9.0
[1.8.2]: https://github.com/reductstore/reductstore/compare/v1.8.1...v1.8.2
[1.8.1]: https://github.com/reductstore/reductstore/compare/v1.8.0...v1.8.1
[1.8.0]: https://github.com/reductstore/reductstore/compare/v1.7.3...v1.8.0
[1.7.3]: https://github.com/reductstore/reductstore/compare/v1.7.2...v1.7.3
[1.7.2]: https://github.com/reductstore/reductstore/compare/v1.7.1...v1.7.2
[1.7.1]: https://github.com/reductstore/reductstore/compare/v1.7.0...v1.7.1
[1.7.0]: https://github.com/reductstore/reductstore/compare/v1.6.2...v1.7.0
[1.6.2]: https://github.com/reductstore/reductstore/compare/v1.6.1...v1.6.2
[1.6.1]: https://github.com/reductstore/reductstore/compare/v1.6.0...v1.6.1
[1.6.0]: https://github.com/reductstore/reductstore/compare/v1.5.1...v1.6.0
[1.5.1]: https://github.com/reductstore/reductstore/compare/v1.5.0...v1.5.1
[1.5.0]: https://github.com/reductstore/reductstore/compare/v1.4.1...v1.5.0
[1.4.1]: https://github.com/reductstore/reductstore/compare/v1.4.0...v1.4.1
[1.4.0]: https://github.com/reductstore/reductstore/compare/v1.4.0-beta.1...v1.4.0
[1.4.0-beta.1]: https://github.com/reductstore/reductstore/compare/v1.4.0-alpha.2...v1.4.0-beta.1
[1.4.0-alpha.2]: https://github.com/reductstore/reductstore/compare/v1.4.0-alpha.1...v1.4.0-alpha.2
[1.4.0-alpha.1]: https://github.com/reductstore/reductstore/compare/v1.3.2...v1.4.0-alpha.1
[1.3.2]: https://github.com/reductstore/reductstore/compare/v1.3.1...v1.3.2
[1.3.1]: https://github.com/reductstore/reductstore/compare/v1.3.0...v1.3.1
[1.3.0]: https://github.com/reductstore/reductstore/compare/v1.2.3...v1.3.0
[1.2.3]: https://github.com/reductstore/reductstore/compare/v1.2.2...v1.2.3
[1.2.2]: https://github.com/reductstore/reductstore/compare/v1.2.1...v1.2.2
[1.2.1]: https://github.com/reductstore/reductstore/compare/v1.2.0...v1.2.1
[1.2.0]: https://github.com/reductstore/reductstore/compare/v1.1.1...v1.2.0
[1.1.1]: https://github.com/reductstore/reductstore/compare/v1.1.0...v1.1.1
[1.1.0]: https://github.com/reductstore/reductstore/compare/v1.0.0...v1.1.0
[1.0.1]: https://github.com/reductstore/reductstore/compare/v1.0.0...v1.0.1
[1.0.0]: https://github.com/reductstore/reductstore/compare/v0.9.0...v1.0.0
[0.9.0]: https://github.com/reductstore/reductstore/compare/v0.8.0...v0.9.0
[0.8.0]: https://github.com/reductstore/reductstore/compare/v0.7.1...v0.8.0
[0.7.1]: https://github.com/reductstore/reductstore/compare/v0.7.0...v0.7.1
[0.7.0]: https://github.com/reductstore/reductstore/compare/v0.6.1...v0.7.0
[0.6.1]: https://github.com/reductstore/reductstore/compare/v0.6.0...v0.6.1
[0.6.0]: https://github.com/reductstore/reductstore/compare/v0.5.1...v0.6.0
[0.5.1]: https://github.com/reductstore/reductstore/compare/v0.5.0...v0.5.1
[0.5.0]: https://github.com/reductstore/reductstore/compare/v0.4.3...v0.5.0
[0.4.3]: https://github.com/reductstore/reductstore/compare/v0.4.2...v0.4.3
[0.4.2]: https://github.com/reductstore/reductstore/compare/v0.4.1...v0.4.2
[0.4.1]: https://github.com/reductstore/reductstore/compare/v0.4.0...v0.4.1
[0.4.0]: https://github.com/reductstore/reductstore/compare/v0.3.0...v0.4.0
[0.3.0]: https://github.com/reductstore/reductstore/compare/v0.2.1...v0.3.0
[0.2.1]: https://github.com/reductstore/reductstore/compare/v0.2.0...v0.2.1
[0.2.0]: https://github.com/reductstore/reductstore/compare/v0.1.1...v0.2.0
[0.1.1]: https://github.com/reductstore/reductstore/compare/v0.1.0...v0.1.1
[0.1.0]: https://github.com/reductstore/reductstore/releases/tag/v0.1.0<|MERGE_RESOLUTION|>--- conflicted
+++ resolved
@@ -7,7 +7,6 @@
 
 ## [Unreleased]
 
-<<<<<<< HEAD
 ## Added
 
 - Support for Active/Passive deployment, [PR-1028](https://github.com/reductstore/reductstore/pull/1028)
@@ -15,13 +14,12 @@
 ### Internal
 
 - Refactor CI workflow and use S3 cache for Rust dependencies, [PR-1003](https://github.com/reductstore/reductstore/pull/1003)
-=======
+
 ## 1.17.4 - 2025-11-19
 
 ### Fixed
 
 - Fix writing batch v2, [PR-1033](https://github.com/reductstore/reductstore/pull/1033)
->>>>>>> 832161a9
 
 ## 1.17.3 - 2025-11-17
 
