--- conflicted
+++ resolved
@@ -7,7 +7,6 @@
 
 ## [Unreleased]
 
-<<<<<<< HEAD
 ### Added
 
 - Pass server information to extensions, [PR-816](https://github.com/reductstore/reductstore/pull/816)
@@ -22,13 +21,12 @@
 ### Fixed
 
 - Fix hanging query request if no extension registered, [PR-830](https://github.com/reductstore/reductstore/pull/830)
-=======
+
 ## [1.15.4] - 2025-05-28
 
 ### Fixed
 
 - Update yanked zip dependency to 4.0.0, [PR-837](https://github.com/reductstore/reductstore/pull/837)
->>>>>>> 3ad37d16
 
 ## [1.15.3] - 2025-05-26
 
