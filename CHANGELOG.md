--- conflicted
+++ resolved
@@ -7,18 +7,16 @@
 
 ## [Unreleased]
 
-<<<<<<< HEAD
 ### Added
 
 - RS-550: Add support for when condition on replication task, [PR-687](https://github.com/reductstore/reductstore/pull/687)
 - RS-531: Support for arithmetical operators in conditional query, [PR-696](https://github.com/reductstore/reductstore/pull/696)
-=======
+
 ## [1.13.2] - 2025-01-15
 
 ### Fixed
 
 - RS-577: Fix parsing of nested conditions, [PR-704](https://github.com/reductstore/reductstore/pull/704)
->>>>>>> f86fcde4
 
 ## [1.13.1] - 2024-12-16
 
