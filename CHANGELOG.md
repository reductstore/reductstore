--- conflicted
+++ resolved
@@ -7,7 +7,6 @@
 
 ## [Unreleased]
 
-<<<<<<< HEAD
 ## Added
 
 - Support for Active/Passive deployment, [PR-1028](https://github.com/reductstore/reductstore/pull/1028)
@@ -16,14 +15,13 @@
 ### Internal
 
 - Refactor CI workflow and use S3 cache for Rust dependencies, [PR-1003](https://github.com/reductstore/reductstore/pull/1003)
-=======
+
 ## 1.17.5 - 2025-12-02
 
 ### Fixed
 
 - Prevent eviction of cached files with weak refs during writes, [PR-1047](https://github.com/reductstore/reductstore/pull/1047)
 - Replication log corruption on shutdown, [PR-1049](https://github.com/reductstore/reductstore/pull/1049)
->>>>>>> b6ec4385
 
 ## 1.17.4 - 2025-11-19
 
