--- conflicted
+++ resolved
@@ -7,7 +7,6 @@
 
 ## [Unreleased]
 
-<<<<<<< HEAD
 ### Added
 
 - reductstore: Cargo feature `web-console` to build without Web Console, [PR-365](https://github.com/reductstore/reductstore/pull/365)
@@ -21,13 +20,12 @@
 ### Changed
 
 - reductstore: Refactor read and write operation with tokio channels, [PR-370](https://github.com/reductstore/reductstore/pull/370)
-=======
+
 ## [1.7.2] - 2023-11-01
 
 ## Fixed
 
 - reduct-rs: Fix query URL in ReductClient, [PR-372](https://github.com/reductstore/reductstore/pull/372)
->>>>>>> b6f46c34
 
 ## [1.7.1] - 2023-10-29
 
