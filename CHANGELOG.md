# Changelog

All notable changes to this project will be documented in this file.

The format is based on [Keep a Changelog](https://keepachangelog.com/en/1.0.0/),
and this project adheres to [Semantic Versioning](https://semver.org/spec/v2.0.0.html).

## [Unreleased]

### Added

<<<<<<< HEAD
- `x-reduct-api` header to get quick version number in Major.Minor format, [PR-291](https://github.com/reductstore/reductstore/pull/291)
=======
- `GET /api/v1/:bucket/:entry/batch` endpoint to read a bunch of records, [PR-294](https://github.com/reductstore/reductstore/pull/294)
>>>>>>> 2cc21760

## [1.4.0] - 2023-06-09

### Fixed

- Panic when an invalid utf-8 received as a label value, [PR-290](https://github.com/reductstore/reductstore/pull/290)
- Writing record for clients which don't support for Expect
  header, [PR-293](https://github.com/reductstore/reductstore/pull/293)

## [1.4.0-beta.1] - 2023-06-03

### Changed

- Update web console to 1.2.2, [PR-287](https://github.com/reductstore/reductstore/pull/287)

### Fixed

- Parsing non-string quota type, [PR-286](https://github.com/reductstore/reductstore/pull/286)
- Show file paths in logs without registry path, [PR-288](https://github.com/reductstore/reductstore/pull/288)

## [1.4.0-alpha.3] - 2023-05-29

### Fixed

- Return `init-token` to token list, [PR-280](https://github.com/reductstore/reductstore/pull/280)
- First query ID is 1, [PR-281](https://github.com/reductstore/reductstore/pull/281)
- Showing permissions in `GET /api/v1/tokens`, [PR-282](https://github.com/reductstore/reductstore/pull/282)
- Remove removed bucket from token permissions, [PR-283](https://github.com/reductstore/reductstore/pull/283)
- Build on Windows and macOS, [PR-284](https://github.com/reductstore/reductstore/pull/284)

## [1.4.0-alpha.2] - 2023-05-26

### Fixed

- Cargo package, [PR-278](https://github.com/reductstore/reductstore/pull/278)

## [1.4.0-alpha.1] - 2023-05-22

### Added

- Continuous query `GET /api/v1/:bucket/:entry/q?continuous=true|false`,
  [PR-248](https://github.com/reductstore/reductstore/pull/248)
- Build ARM64 Docker image
- Integration of Rust, [PR-251](https://github.com/reductstore/reductstore/pull/251)
- Print build commit and date in logs, [PR-271](https://github.com/reductstore/reductstore/pull/271)
- Re-build ARM64 Docker image for Rust, [PR-274](https://github.com/reductstore/reductstore/pull/274)
- Publish crate to crates.io, [PR-275](https://github.com/reductstore/reductstore/pull/275)

### Changed

- New public Docker repository `reduct/store`, [PR-246](https://github.com/reductstore/reductstore/pull/246)
- Speed up loading entries at start, [PR-250](https://github.com/reductstore/reductstore/pull/250)
- Rewrite static asset management in Rust, [PR-252](https://github.com/reductstore/reductstore/pull/252)
- Rewrite token authentication module in Rust, [PR-255](https://github.com/reductstore/reductstore/pull/255)
- Rewrite storage module in Rust, [PR-257](https://github.com/reductstore/reductstore/pull/257)
- Rewrite HTTP layer in Rust, [PR-259](https://github.com/reductstore/reductstore/pull/259)

### Removed

- Disable Windows and Macos builds because of migration on
  Rust, [PR-251](https://github.com/reductstore/reductstore/pull/251)

### Fixed

- GET /api/v1/me endpoint for disabled authentication, [PR-245](https://github.com/reductstore/reductstore/pull/245)
- Error handling when a client closes a connection, [PR-263](https://github.com/reductstore/reductstore/pull/263)
- Allow null quota type in bucket settings, [PR-264](https://github.com/reductstore/reductstore/pull/264)
- Writing belated data, [PR-265](https://github.com/reductstore/reductstore/pull/265)
- Fix searching record by timestamp, [PR-266](https://github.com/reductstore/reductstore/pull/266)
- Graceful shutdown, [PR-267](https://github.com/reductstore/reductstore/pull/267)
- Access to a block descriptor from several threads, [PR-268](https://github.com/reductstore/reductstore/pull/268)
- Handling unix SIGTERM signal, [PR-269](https://github.com/reductstore/reductstore/pull/269)
- Encoding non-text assets of Web Console, [PR-270](https://github.com/reductstore/reductstore/pull/270)
- Pass hash commit into docker image, [PR-272](https://github.com/reductstore/reductstore/pull/272)
- Build snap package in CI, [PR-273](https://github.com/reductstore/reductstore/pull/273)

## [1.3.2] - 2023-03-10

### Added

- Build and publish snap, [PR-241](https://github.com/reductstore/reductstore/pull/241)

### Changed

- Fetch Web Console from cmake, [PR-239](https://github.com/reductstore/reductstore/pull/239)
- Install snap as a daemon, [PR-240](https://github.com/reductstore/reductstore/pull/240)

### Fixed

- Begin time 0 is valid for a block, [PR-242](https://github.com/reductstore/reductstore/pull/242)

## [1.3.1] - 2023-02-03

### Fixed

- Querying when a block doesn't have records for certain
  labels, [PR-235](https://github.com/reductstore/reductstore/pull/235)

## [1.3.0] - 2023-01-26

### Added

- Labels for  `POST|GET /api/v1/:bucket/:entry` as headers with
  prefix `x-reduct-label-`, [PR-224](https://github.com/reductstore/reductstore/pull/224)
- `include-<label>` and `exclude-<label>` query parameters for query endpoint
  `GET /api/v1/:bucket/:entry/q`, [PR-226](https://github.com/reductstore/reductstore/pull/226)
- Store the `Content-Type` header received for a record while writing it, so that the record may be returned with the
  same header, [PR-231](https://github.com/reductstore/reductstore/pull/231)

### Changed

- Project license AGPLv3 to MPL-2.0, [PR-221](https://github.com/reductstore/reductstore/pull/221)
- Rename error header `-x-reduct-error`
  to `x-reduct-error`, [PR-230](https://github.com/reductstore/reductstore/pull/230)
- Update Web Console to v1.2.0, [PR-232](https://github.com/reductstore/reductstore/pull/232)

## [1.2.3] - 2023-01-02

### Fixed

- Crashing when post request is aborted by client, [PR-223](https://github.com/reductstore/reductstore/pull/223)

## [1.2.2] - 2022-12-20

### Fixed

- Token validation for anonymous access, [PR-217](https://github.com/reductstore/reductstore/pull/217)

## [1.2.1] - 2022-12-19

### Fixed

- Docker image command

## [1.2.0] - 2022-12-18

### Added:

- `GET /api/v1/me` endpoint to get current
  permissions, [PR-202](https://github.com/reductstore/reductstore/pull/208)
- Send error message in `-x-reduct-error`header [PR-213](https://github.com/reductstore/reductstore/pull/213)

### Changed:

- Consistent token and bucket management, [PR-208](https://github.com/reductstore/reductstore/pull/208)
- Rebranding: update project name, CMakeTargets and docs, [PR-215](https://github.com/reductstore/reductstore/pull/215)

### Fixed:

- HTTP statuses for `GET /api/v1/:bucket/:entry/q` and `POST /api/v1/:bucket/:entry`
  , [PR-212](https://github.com/reductstore/reductstore/pull/212)

## [1.1.1] - 2022-12-08

### Fixed:

- A crush when we handle input chunks after an HTTP
  error, [PR-206](https://github.com/reductstore/reductstore/pull/206)

## [1.1.0] - 2022-11-27

### Added:

- Implement Token API, [PR-199](https://github.com/reductstore/reductstore/pull/199)

### Fixed:

- Link to Entry API in documentation, [PR-194](https://github.com/reductstore/reductstore/pull/194)
- No error body for HEAD `/b/:bucket_name`, [PR-196](https://github.com/reductstore/reductstore/pull/196)
- Use `GET /tokens` instead of `/tokens/list`, [PR-200](https://github.com/reductstore/reductstore/pull/200)

### Changed:

- Always override init-token, [PR-201](https://github.com/reductstore/reductstore/pull/201)
- Update Web Console to v1.1.0, [PR-204](https://github.com/reductstore/reductstore/pull/204)

## [1.0.1] - 2022-10-09

### Added:

- Print 404 error to logs in debug mode, [PR-187](https://github.com/reductstore/reductstore/pull/187)

### Fixed:

- Build MacOs in pipeline, [PR-188](https://github.com/reductstore/reductstore/pull/188)
- Parsing endpoint url to print it in logs, [PR-190](https://github.com/reductstore/reductstore/pull/190)
- Handling negative timestamps, [PR-191](https://github.com/reductstore/reductstore/pull/191)

## [1.0.0] - 2022-10-03

### Added:

- Web Console v1.0.0. [PR-184](https://github.com/reductstore/reductstore/pull/184)

### Removed:

- GET `/bucketname/entryname/list` endpoint, [PR-164](https://github.com/reductstore/reductstore/pull/164)
- POST `/auth/refresh` endpoint, [PR-177](https://github.com/reductstore/reductstore/pull/177)

### Changed:

- Refactor HTTP API layer, [PR-179](https://github.com/reductstore/reductstore/pull/179)
- Prefix `/api/v1/` for all endpoints, [PR-182](https://github.com/reductstore/reductstore/pull/182)

### Fixed:

- Segfault during overriding a record, [PR-183](https://github.com/reductstore/reductstore/pull/183)
- Access to Web Console when authentication is
  enabled, [PR-185](https://github.com/reductstore/reductstore/pull/185)

### Security:

- Check bucket and entry name with regex, [PR-181](https://github.com/reductstore/reductstore/pull/181)

## [0.9.0] - 2022-09-18

### Added:

- Build a static executable for AMD64 and upload it to release from
  CI, [PR-171](https://github.com/reductstore/reductstore/pull/171)
- Build on MacOS, [PR-173](https://github.com/reductstore/reductstore/pull/173)
- Build on Windows, [PR-174](https://github.com/reductstore/reductstore/pull/174)

### Changed:

- Web Console v0.5.0, [PR-175](https://github.com/reductstore/reductstore/pull/175)

## [0.8.0] - 2022-08-26

### Added:

- Web Console v0.4.0
- `Connection` header, [PR-154](https://github.com/reductstore/reductstore/pull/154)
- Publish image to DockerHub, [PR-162](https://github.com/reductstore/reductstore/pull/162)
- Use API token as an access token, [PR-167](https://github.com/reductstore/reductstore/pull/167)

### Fixed:

- Ignoring error code after a failed bucket update, [PR-161](https://github.com/reductstore/reductstore/pull/161)
- Infinite loop in Bucket::KeepQuota, [PR-146](https://github.com/reductstore/reductstore/pull/146)
- Waiting data from HTTP client if it aborts
  connection, [PR-151](https://github.com/reductstore/reductstore/pull/151)
- Writing record when current block is broken, [PR-15-](https://github.com/reductstore/reductstore/pull/153)
- Closing uSocket, [PR-154](https://github.com/reductstore/reductstore/pull/154)
- Removing broken block when it keeps quota, [PR-155](https://github.com/reductstore/reductstore/pull/155)
- Sending headers twice, [PR-156](https://github.com/reductstore/reductstore/pull/156)
- Direction to `cd` into the `build/` directory while building the server
  locally, [PR-159](https://github.com/reductstore/reductstore/pull/159)

### Changed:

- Duplication of timestamps is not allowed, [PR-147](https://github.com/reductstore/reductstore/pull/147)
- Update dependencies, [PR-163](https://github.com/reductstore/reductstore/pull/163)

### Deprecated:

- GET `/auth/refersh` endpoint and access token, [PR-167](https://github.com/reductstore/reductstore/pull/167)

## [0.7.1] - 2022-07-30

### Fixed:

- Opening Web Console, [PR-143](https://github.com/reductstore/reductstore/pull/143)

## [0.7.0] - 2022-07-29

### Added:

- Web Console v0.3.0, [PR-133](https://github.com/reductstore/reductstore/pull/133)
- GET `/b/:bucket/:entry/q?` endpoint for iterating
  data, [PR-141](https://github.com/reductstore/reductstore/pull/141)

### Changed:

- Use `Keep a log` format for CHANGELOG, [PR-136](https://github.com/reductstore/reductstore/pull/136)
- SI for max block and read chunk sizes, [PR-137](https://github.com/reductstore/reductstore/pull/137)
- SHA256 hash for API token is optional, [PR-139](https://github.com/reductstore/reductstore/pull/139)

### Fixed:

- Typo in API documentation, [PR-124](https://github.com/reductstore/reductstore/pull/124)
- Style in documentation, [PR-129](https://github.com/reductstore/reductstore/pull/129)

## [0.6.1] - 2022-06-25

### Added:

- Use Web Console v0.2.1, [PR-120](https://github.com/reductstore/reductstore/pull/120)

## [0.6.0] - 2022-06-25

### Added:

- `Content-Type` header to responses, [PR-107](https://github.com/reductstore/reductstore/pull/107)
- `max_block_records` to bucket settings, [PR-108](https://github.com/reductstore/reductstore/pull/108)
- HEAD `/alive` method for health check, [PR-114](https://github.com/reductstore/reductstore/pull/114)

### Changed:

- Filter unfinished records in GET /b/:bucket/:entry/list
  endpoint, [PR-106](https://github.com/reductstore/reductstore/pull/106)

### Fixed:

- Web Console for RS_API_BASE_PATH, [PR-92](https://github.com/reductstore/reductstore/pull/92)
- Wasting disk space in XFS filesystem, [PR-100](https://github.com/reductstore/reductstore/pull/100)
- Base path in server url, [PR-105](https://github.com/reductstore/reductstore/pull/105)
- Updating record state in asynchronous write
  operation, [PR-109](https://github.com/reductstore/reductstore/pull/109)
- SEGFAULT when entry removed but async writer is
  alive, [PR-110](https://github.com/reductstore/reductstore/pull/110)
- Removing a block with active readers or
  writers, [PR-111](https://github.com/reductstore/reductstore/pull/111)
- Loading bucket settings from disk, [PR-112](https://github.com/reductstore/reductstore/pull/112)
- 404 error for react routes, [PR-116](https://github.com/reductstore/reductstore/pull/116)
- No token error message, [PR-118](https://github.com/reductstore/reductstore/pull/118)
- Updating bucket settings, [PR-119](https://github.com/reductstore/reductstore/pull/119)
- Benchmarks and refactor block management [PR-99](https://github.com/reductstore/reductstore/pull/99)
- CURL to deploy image [PR-104](https://github.com/reductstore/reductstore/pull/104)

### Changed:

- Optimise write operation, [PR-96](https://github.com/reductstore/reductstore/pull/96)
- Disable SSL verification in API tests, [PR-113](https://github.com/reductstore/reductstore/pull/113)

## [0.5.1] - 2022-05-24

### Fixed:

- GET `/b/:bucket/:entry` to avoid creating an empty
  entry, [PR-95](https://github.com/reductstore/reductstore/pull/95)
- Update of bucket settings, [PR-138](https://github.com/reductstore/reductstore/pull/138)

## [0.5.0] - 2022-05-15

### Added:

- Web Console, [PR-77](https://github.com/reductstore/reductstore/pull/77)
- Add default settings for a new bucket in GET /info, [PR-87](https://github.com/reductstore/reductstore/pull/87)
- Link to JS SDK to documentation, [PR-88](https://github.com/reductstore/reductstore/pull/88)

### Changed:

- Only HTTP errors 50x in the logs, [PR-84](https://github.com/reductstore/reductstore/issues/84)

### Fixed:

- CORS functionality, [PR-72](https://github.com/reductstore/reductstore/pull/72)
- Quota policy, [PR-83](https://github.com/reductstore/reductstore/pull/83)

## [0.4.3] - 2022-05-01

### Fixed:

- Sending big blobs [PR-80](https://github.com/reductstore/reductstore/pull/80)
- Handling offset in tryEnd [PR-81](https://github.com/reductstore/reductstore/pull/81)

## [0.4.2] - 2022-04-30

### Fixed:

- Deadlock during sending data, [PR-78](https://github.com/reductstore/reductstore/pull/78)

## [0.4.1] - 2022-04-04

### Fixed:

- Timestamp for oldest record, [PR-68](https://github.com/reductstore/reductstore/pull/68)

## [0.4.0] - 2022-04-01

### Added:

- Asynchronous write/read operations with data blocks, [PR-62](https://github.com/reductstore/reductstore/pull/62)

### Fixed:

- Searching start block in Entry List request, [PR-61](https://github.com/reductstore/reductstore/pull/61)
- Qborting GET requests, [PR-64](https://github.com/reductstore/reductstore/pull/64)

### Changed:

- Block structure in entry, [PR-58](https://github.com/reductstore/reductstore/pull/58)

## [0.3.0]  - 2022-03-14

### Added

- Secure HTTP, [PR-49](https://github.com/reductstore/reductstore/pull/49)
- Stats and list entries to GET /b/:bucket method with
  , [PR-51](https://github.com/reductstore/reductstore/pull/51)
- Access to the latest record, [PR-53](https://github.com/reductstore/reductstore/pull/53)

### Fixed:

- Sending two responses for HTTP error, [PR-48](https://github.com/reductstore/reductstore/pull/48)

### Changed:

- Replace nholmann/json with Protobuf, [PR-47](https://github.com/reductstore/reductstore/pull/47)

## [0.2.1] - 2022-03-07

### Fixed:

* Crushing when API token is wrong, [PR-42](https://github.com/reductstore/reductstore/pull/42)
* Order of authentication checks, [PR-43](https://github.com/reductstore/reductstore/pull/43)

## [0.2.0] - 2022-02-26

### Added:

- HEAD method to Bucket API, [PR-30](https://github.com/reductstore/reductstore/pull/30)
- Extends information from GET method of Server API, [PR-33](https://github.com/reductstore/reductstore/pull/33)
- GET /list end point to browse buckets, [PR-34](https://github.com/reductstore/reductstore/pull/34)
- Bearer token authentication, [PR-36](https://github.com/reductstore/reductstore/pull/36)

### Changed:

- PUT method of Bucket API has optional parameters, [PR-32](https://github.com/reductstore/reductstore/pull/32)

### Fixed:

- Docker build on ARM32, [PR-29](https://github.com/reductstore/reductstore/pull/29)
- IBucket::List error 500 for timestamps between
  blocks, [PR-31](https://github.com/reductstore/reductstore/pull/31)
- Wrong parameters in Entry API documentation, [PR-38](https://github.com/reductstore/reductstore/pull/38)

## [0.1.1] - 2022-02-13

### Fixed:

- Default folder for data in Docker image, [PR-23](https://github.com/reductstore/reductstore/pull/23)

## [0.1.0] - 2022-01-24

- Initial release with basic HTTP API and FIFO bucket quota

[Unreleased]: https://github.com/reductstore/reductstore/compare/v1.4.0...HEAD

[1.4.0]: https://github.com/reductstore/reductstore/compare/v1.4.0-beta.1...v1.4.0

[1.4.0-beta.1]: https://github.com/reductstore/reductstore/compare/v1.4.0-alpha.2...v1.4.0-beta.1

[1.4.0-alpha.2]: https://github.com/reductstore/reductstore/compare/v1.4.0-alpha.1...v1.4.0-alpha.2

[1.4.0-alpha.1]: https://github.com/reductstore/reductstore/compare/v1.3.2...v1.4.0-alpha.1

[1.3.2]: https://github.com/reductstore/reductstore/compare/v1.3.1...v1.3.2

[1.3.1]: https://github.com/reductstore/reductstore/compare/v1.3.0...v1.3.1

[1.3.0]: https://github.com/reductstore/reductstore/compare/v1.2.3...v1.3.0

[1.2.3]: https://github.com/reductstore/reductstore/compare/v1.2.2...v1.2.3

[1.2.2]: https://github.com/reductstore/reductstore/compare/v1.2.1...v1.2.2

[1.2.1]: https://github.com/reductstore/reductstore/compare/v1.2.0...v1.2.1

[1.2.0]: https://github.com/reductstore/reductstore/compare/v1.1.1...v1.2.0

[1.1.1]: https://github.com/reductstore/reductstore/compare/v1.1.0...v1.1.1

[1.1.0]: https://github.com/reductstore/reductstore/compare/v1.0.0...v1.1.0

[1.0.1]: https://github.com/reductstore/reductstore/compare/v1.0.0...v1.0.1

[1.0.0]: https://github.com/reductstore/reductstore/compare/v0.9.0...v1.0.0

[0.9.0]: https://github.com/reductstore/reductstore/compare/v0.8.0...v0.9.0

[0.8.0]: https://github.com/reductstore/reductstore/compare/v0.7.1...v0.8.0

[0.7.1]: https://github.com/reductstore/reductstore/compare/v0.7.0...v0.7.1

[0.7.0]: https://github.com/reductstore/reductstore/compare/v0.6.1...v0.7.0

[0.6.1]: https://github.com/reductstore/reductstore/compare/v0.6.0...v0.6.1

[0.6.0]: https://github.com/reductstore/reductstore/compare/v0.5.1...v0.6.0

[0.5.1]: https://github.com/reductstore/reductstore/compare/v0.5.0...v0.5.1

[0.5.0]: https://github.com/reductstore/reductstore/compare/v0.4.3...v0.5.0

[0.4.3]: https://github.com/reductstore/reductstore/compare/v0.4.2...v0.4.3

[0.4.2]: https://github.com/reductstore/reductstore/compare/v0.4.1...v0.4.2

[0.4.1]: https://github.com/reductstore/reductstore/compare/v0.4.0...v0.4.1

[0.4.0]: https://github.com/reductstore/reductstore/compare/v0.3.0...v0.4.0

[0.3.0]: https://github.com/reductstore/reductstore/compare/v0.2.1...v0.3.0

[0.2.1]: https://github.com/reductstore/reductstore/compare/v0.2.0...v0.2.1

[0.2.0]: https://github.com/reductstore/reductstore/compare/v0.1.1...v0.2.0

[0.1.1]: https://github.com/reductstore/reductstore/compare/v0.1.0...v0.1.1

[0.1.0]: https://github.com/reductstore/reductstore/releases/tag/v0.1.0<|MERGE_RESOLUTION|>--- conflicted
+++ resolved
@@ -9,11 +9,8 @@
 
 ### Added
 
-<<<<<<< HEAD
 - `x-reduct-api` header to get quick version number in Major.Minor format, [PR-291](https://github.com/reductstore/reductstore/pull/291)
-=======
 - `GET /api/v1/:bucket/:entry/batch` endpoint to read a bunch of records, [PR-294](https://github.com/reductstore/reductstore/pull/294)
->>>>>>> 2cc21760
 
 ## [1.4.0] - 2023-06-09
 
