# Changelog

All notable changes to this project will be documented in this file.

The format is based on [Keep a Changelog](https://keepachangelog.com/en/1.0.0/),
and this project adheres to [Semantic Versioning](https://semver.org/spec/v2.0.0.html).

## [Unreleased]

<<<<<<< HEAD
### Changed

- Project license AGPLv3 to MPL-2.0, [PR-221](https://github.com/reductstore/reductstore/pull/221)
=======
## [1.2.3] - 2023-01-02

### Fixed

- Crashing when post request is aborted by client, [PR-223](https://github.com/reductstore/reductstore/pull/223)
>>>>>>> 7362d5cd

## [1.2.2] - 2022-12-20

### Fixed

- Token validation for anonymous access, [PR-217](https://github.com/reductstore/reductstore/pull/217)

## [1.2.1] - 2022-12-19

### Fixed

- Docker image command

## [1.2.0] - 2022-12-18

### Added:

- `GET /api/v1/me` endpoint to get current
  permissions, [PR-202](https://github.com/reductstore/reductstore/pull/208)
- Send error message in `-x-reduct-error`header [PR-213](https://github.com/reductstore/reductstore/pull/213)

### Changed:

- Consistent token and bucket management, [PR-208](https://github.com/reductstore/reductstore/pull/208)
- Rebranding: update project name, CMakeTargets and docs, [PR-215](https://github.com/reductstore/reductstore/pull/215)

### Fixed:

- HTTP statuses for `GET /api/v1/:bucket/:entry/q` and `POST /api/v1/:bucket/:entry`
  , [PR-212](https://github.com/reductstore/reductstore/pull/212)

## [1.1.1] - 2022-12-08

### Fixed:

- A crush when we handle input chunks after an HTTP
  error, [PR-206](https://github.com/reductstore/reductstore/pull/206)

## [1.1.0] - 2022-11-27

### Added:

- Implement Token API, [PR-199](https://github.com/reductstore/reductstore/pull/199)

### Fixed:

- Link to Entry API in documentation, [PR-194](https://github.com/reductstore/reductstore/pull/194)
- No error body for HEAD `/b/:bucket_name`, [PR-196](https://github.com/reductstore/reductstore/pull/196)
- Use `GET /tokens` instead of `/tokens/list`, [PR-200](https://github.com/reductstore/reductstore/pull/200)

### Changed:

- Always override init-token, [PR-201](https://github.com/reductstore/reductstore/pull/201)
- Update Web Console to v1.1.0, [PR-204](https://github.com/reductstore/reductstore/pull/204)

## [1.0.1] - 2022-10-09

### Added:

- Print 404 error to logs in debug mode, [PR-187](https://github.com/reductstore/reductstore/pull/187)

### Fixed:

- Build MacOs in pipeline, [PR-188](https://github.com/reductstore/reductstore/pull/188)
- Parsing endpoint url to print it in logs, [PR-190](https://github.com/reductstore/reductstore/pull/190)
- Handling negative timestamps, [PR-191](https://github.com/reductstore/reductstore/pull/191)

## [1.0.0] - 2022-10-03

### Added:

- Web Console v1.0.0. [PR-184](https://github.com/reductstore/reductstore/pull/184)

### Removed:

- GET `/bucketname/entryname/list` endpoint, [PR-164](https://github.com/reductstore/reductstore/pull/164)
- POST `/auth/refresh` endpoint, [PR-177](https://github.com/reductstore/reductstore/pull/177)

### Changed:

- Refactor HTTP API layer, [PR-179](https://github.com/reductstore/reductstore/pull/179)
- Prefix `/api/v1/` for all endpoints, [PR-182](https://github.com/reductstore/reductstore/pull/182)

### Fixed:

- Segfault during overriding a record, [PR-183](https://github.com/reductstore/reductstore/pull/183)
- Access to Web Console when authentication is
  enabled, [PR-185](https://github.com/reductstore/reductstore/pull/185)

### Security:

- Check bucket and entry name with regex, [PR-181](https://github.com/reductstore/reductstore/pull/181)

## [0.9.0] - 2022-09-18

### Added:

- Build a static executable for AMD64 and upload it to release from
  CI, [PR-171](https://github.com/reductstore/reductstore/pull/171)
- Build on MacOS, [PR-173](https://github.com/reductstore/reductstore/pull/173)
- Build on Windows, [PR-174](https://github.com/reductstore/reductstore/pull/174)

### Changed:

- Web Console v0.5.0, [PR-175](https://github.com/reductstore/reductstore/pull/175)

## [0.8.0] - 2022-08-26

### Added:

- Web Console v0.4.0
- `Connection` header, [PR-154](https://github.com/reductstore/reductstore/pull/154)
- Publish image to DockerHub, [PR-162](https://github.com/reductstore/reductstore/pull/162)
- Use API token as an access token, [PR-167](https://github.com/reductstore/reductstore/pull/167)

### Fixed:

- Ignoring error code after a failed bucket update, [PR-161](https://github.com/reductstore/reductstore/pull/161)
- Infinite loop in Bucket::KeepQuota, [PR-146](https://github.com/reductstore/reductstore/pull/146)
- Waiting data from HTTP client if it aborts
  connection, [PR-151](https://github.com/reductstore/reductstore/pull/151)
- Writing record when current block is broken, [PR-15-](https://github.com/reductstore/reductstore/pull/153)
- Closing uSocket, [PR-154](https://github.com/reductstore/reductstore/pull/154)
- Removing broken block when it keeps quota, [PR-155](https://github.com/reductstore/reductstore/pull/155)
- Sending headers twice, [PR-156](https://github.com/reductstore/reductstore/pull/156)
- Direction to `cd` into the `build/` directory while building the server
  locally, [PR-159](https://github.com/reductstore/reductstore/pull/159)

### Changed:

- Duplication of timestamps is not allowed, [PR-147](https://github.com/reductstore/reductstore/pull/147)
- Update dependencies, [PR-163](https://github.com/reductstore/reductstore/pull/163)

### Deprecated:

- GET `/auth/refersh` endpoint and access token, [PR-167](https://github.com/reductstore/reductstore/pull/167)

## [0.7.1] - 2022-07-30

### Fixed:

- Opening Web Console, [PR-143](https://github.com/reductstore/reductstore/pull/143)

## [0.7.0] - 2022-07-29

### Added:

- Web Console v0.3.0, [PR-133](https://github.com/reductstore/reductstore/pull/133)
- GET `/b/:bucket/:entry/q?` endpoint for iterating
  data, [PR-141](https://github.com/reductstore/reductstore/pull/141)

### Changed:

- Use `Keep a log` format for CHANGELOG, [PR-136](https://github.com/reductstore/reductstore/pull/136)
- SI for max block and read chunk sizes, [PR-137](https://github.com/reductstore/reductstore/pull/137)
- SHA256 hash for API token is optional, [PR-139](https://github.com/reductstore/reductstore/pull/139)

### Fixed:

- Typo in API documentation, [PR-124](https://github.com/reductstore/reductstore/pull/124)
- Style in documentation, [PR-129](https://github.com/reductstore/reductstore/pull/129)

## [0.6.1] - 2022-06-25

### Added:

- Use Web Console v0.2.1, [PR-120](https://github.com/reductstore/reductstore/pull/120)

## [0.6.0] - 2022-06-25

### Added:

- `Content-Type` header to responses, [PR-107](https://github.com/reductstore/reductstore/pull/107)
- `max_block_records` to bucket settings, [PR-108](https://github.com/reductstore/reductstore/pull/108)
- HEAD `/alive` method for health check, [PR-114](https://github.com/reductstore/reductstore/pull/114)

### Changed:

- Filter unfinished records in GET /b/:bucket/:entry/list
  endpoint, [PR-106](https://github.com/reductstore/reductstore/pull/106)

### Fixed:

- Web Console for RS_API_BASE_PATH, [PR-92](https://github.com/reductstore/reductstore/pull/92)
- Wasting disk space in XFS filesystem, [PR-100](https://github.com/reductstore/reductstore/pull/100)
- Base path in server url, [PR-105](https://github.com/reductstore/reductstore/pull/105)
- Updating record state in asynchronous write
  operation, [PR-109](https://github.com/reductstore/reductstore/pull/109)
- SEGFAULT when entry removed but async writer is
  alive, [PR-110](https://github.com/reductstore/reductstore/pull/110)
- Removing a block with active readers or
  writers, [PR-111](https://github.com/reductstore/reductstore/pull/111)
- Loading bucket settings from disk, [PR-112](https://github.com/reductstore/reductstore/pull/112)
- 404 error for react routes, [PR-116](https://github.com/reductstore/reductstore/pull/116)
- No token error message, [PR-118](https://github.com/reductstore/reductstore/pull/118)
- Updating bucket settings, [PR-119](https://github.com/reductstore/reductstore/pull/119)
- Benchmarks and refactor block management [PR-99](https://github.com/reductstore/reductstore/pull/99)
- CURL to deploy image [PR-104](https://github.com/reductstore/reductstore/pull/104)

### Changed:

- Optimise write operation, [PR-96](https://github.com/reductstore/reductstore/pull/96)
- Disable SSL verification in API tests, [PR-113](https://github.com/reductstore/reductstore/pull/113)

## [0.5.1] - 2022-05-24

### Fixed:

- GET `/b/:bucket/:entry` to avoid creating an empty
  entry, [PR-95](https://github.com/reductstore/reductstore/pull/95)
- Update of bucket settings, [PR-138](https://github.com/reductstore/reductstore/pull/138)

## [0.5.0] - 2022-05-15

### Added:

- Web Console, [PR-77](https://github.com/reductstore/reductstore/pull/77)
- Add default settings for a new bucket in GET /info, [PR-87](https://github.com/reductstore/reductstore/pull/87)
- Link to JS SDK to documentation, [PR-88](https://github.com/reductstore/reductstore/pull/88)

### Changed:

- Only HTTP errors 50x in the logs, [PR-84](https://github.com/reductstore/reductstore/issues/84)

### Fixed:

- CORS functionality, [PR-72](https://github.com/reductstore/reductstore/pull/72)
- Quota policy, [PR-83](https://github.com/reductstore/reductstore/pull/83)

## [0.4.3] - 2022-05-01

### Fixed:

- Sending big blobs [PR-80](https://github.com/reductstore/reductstore/pull/80)
- Handling offset in tryEnd [PR-81](https://github.com/reductstore/reductstore/pull/81)

## [0.4.2] - 2022-04-30

### Fixed:

- Deadlock during sending data, [PR-78](https://github.com/reductstore/reductstore/pull/78)

## [0.4.1] - 2022-04-04

### Fixed:

- Timestamp for oldest record, [PR-68](https://github.com/reductstore/reductstore/pull/68)

## [0.4.0] - 2022-04-01

### Added:

- Asynchronous write/read operations with data blocks, [PR-62](https://github.com/reductstore/reductstore/pull/62)

### Fixed:

- Searching start block in Entry List request, [PR-61](https://github.com/reductstore/reductstore/pull/61)
- Qborting GET requests, [PR-64](https://github.com/reductstore/reductstore/pull/64)

### Changed:

- Block structure in entry, [PR-58](https://github.com/reductstore/reductstore/pull/58)

## [0.3.0]  - 2022-03-14

### Added

- Secure HTTP, [PR-49](https://github.com/reductstore/reductstore/pull/49)
- Stats and list entries to GET /b/:bucket method with
  , [PR-51](https://github.com/reductstore/reductstore/pull/51)
- Access to the latest record, [PR-53](https://github.com/reductstore/reductstore/pull/53)

### Fixed:

- Sending two responses for HTTP error, [PR-48](https://github.com/reductstore/reductstore/pull/48)

### Changed:

- Replace nholmann/json with Protobuf, [PR-47](https://github.com/reductstore/reductstore/pull/47)

## [0.2.1] - 2022-03-07

### Fixed:

* Crushing when API token is wrong, [PR-42](https://github.com/reductstore/reductstore/pull/42)
* Order of authentication checks, [PR-43](https://github.com/reductstore/reductstore/pull/43)

## [0.2.0] - 2022-02-26

### Added:

- HEAD method to Bucket API, [PR-30](https://github.com/reductstore/reductstore/pull/30)
- Extends information from GET method of Server API, [PR-33](https://github.com/reductstore/reductstore/pull/33)
- GET /list end point to browse buckets, [PR-34](https://github.com/reductstore/reductstore/pull/34)
- Bearer token authentication, [PR-36](https://github.com/reductstore/reductstore/pull/36)

### Changed:

- PUT method of Bucket API has optional parameters, [PR-32](https://github.com/reductstore/reductstore/pull/32)

### Fixed:

- Docker build on ARM32, [PR-29](https://github.com/reductstore/reductstore/pull/29)
- IBucket::List error 500 for timestamps between
  blocks, [PR-31](https://github.com/reductstore/reductstore/pull/31)
- Wrong parameters in Entry API documentation, [PR-38](https://github.com/reductstore/reductstore/pull/38)

## [0.1.1] - 2022-02-13

### Fixed:

- Default folder for data in Docker image, [PR-23](https://github.com/reductstore/reductstore/pull/23)

## [0.1.0] - 2022-01-24

- Initial release with basic HTTP API and FIFO bucket quota

[Unreleased]: https://github.com/reductstore/reductstore/compare/v1.2.3...HEAD

[1.2.3]: https://github.com/reductstore/reductstore/compare/v1.2.2...v1.2.3

[1.2.2]: https://github.com/reductstore/reductstore/compare/v1.2.1...v1.2.2

[1.2.1]: https://github.com/reductstore/reductstore/compare/v1.2.0...v1.2.1

[1.2.0]: https://github.com/reductstore/reductstore/compare/v1.1.1...v1.2.0

[1.1.1]: https://github.com/reductstore/reductstore/compare/v1.1.0...v1.1.1

[1.1.0]: https://github.com/reductstore/reductstore/compare/v1.0.0...v1.1.0

[1.0.1]: https://github.com/reductstore/reductstore/compare/v1.0.0...v1.0.1

[1.0.0]: https://github.com/reductstore/reductstore/compare/v0.9.0...v1.0.0

[0.9.0]: https://github.com/reductstore/reductstore/compare/v0.8.0...v0.9.0

[0.8.0]: https://github.com/reductstore/reductstore/compare/v0.7.1...v0.8.0

[0.7.1]: https://github.com/reductstore/reductstore/compare/v0.7.0...v0.7.1

[0.7.0]: https://github.com/reductstore/reductstore/compare/v0.6.1...v0.7.0

[0.6.1]: https://github.com/reductstore/reductstore/compare/v0.6.0...v0.6.1

[0.6.0]: https://github.com/reductstore/reductstore/compare/v0.5.1...v0.6.0

[0.5.1]: https://github.com/reductstore/reductstore/compare/v0.5.0...v0.5.1

[0.5.0]: https://github.com/reductstore/reductstore/compare/v0.4.3...v0.5.0

[0.4.3]: https://github.com/reductstore/reductstore/compare/v0.4.2...v0.4.3

[0.4.2]: https://github.com/reductstore/reductstore/compare/v0.4.1...v0.4.2

[0.4.1]: https://github.com/reductstore/reductstore/compare/v0.4.0...v0.4.1

[0.4.0]: https://github.com/reductstore/reductstore/compare/v0.3.0...v0.4.0

[0.3.0]: https://github.com/reductstore/reductstore/compare/v0.2.1...v0.3.0

[0.2.1]: https://github.com/reductstore/reductstore/compare/v0.2.0...v0.2.1

[0.2.0]: https://github.com/reductstore/reductstore/compare/v0.1.1...v0.2.0

[0.1.1]: https://github.com/reductstore/reductstore/compare/v0.1.0...v0.1.1

[0.1.0]: https://github.com/reductstore/reductstore/releases/tag/v0.1.0<|MERGE_RESOLUTION|>--- conflicted
+++ resolved
@@ -7,17 +7,15 @@
 
 ## [Unreleased]
 
-<<<<<<< HEAD
 ### Changed
 
 - Project license AGPLv3 to MPL-2.0, [PR-221](https://github.com/reductstore/reductstore/pull/221)
-=======
+
 ## [1.2.3] - 2023-01-02
 
 ### Fixed
 
 - Crashing when post request is aborted by client, [PR-223](https://github.com/reductstore/reductstore/pull/223)
->>>>>>> 7362d5cd
 
 ## [1.2.2] - 2022-12-20
 
