--- conflicted
+++ resolved
@@ -7,7 +7,6 @@
 
 ## [Unreleased]
 
-<<<<<<< HEAD
 ## Added
 
 - Support for Active/Passive deployment, [PR-1028](https://github.com/reductstore/reductstore/pull/1028)
@@ -23,13 +22,12 @@
 - Fix replica crash at the start without write permissions, [PR-1054](https://github.com/reductstore/reductstore/pull/1054)
 - Handle encode error in folder keeper, [PR-1055](https://github.com/reductstore/reductstore/pull/1055)
 - Fix writing folder cache and read only mode, [PR-1056](https://github.com/reductstore/reductstore/pull/1056)
-=======
+
 ## 1.17.7 - 2025-12-12
 
 ### Fixed
 
 - Fix deadlock in storage engine, using RwLock with timeout, [PR-1059](https://github.com/reductstore/reductstore/pull/1059)
->>>>>>> da334017
 
 ## 1.17.6 - 2025-12-03
 
