--- conflicted
+++ resolved
@@ -7,7 +7,6 @@
 
 ## [Unreleased]
 
-<<<<<<< HEAD
 ### Added
 
 - reduct-cli: `alias` and `server` commands, [PR-343](https://github.com/reductstore/reductstore/pull/343)
@@ -25,13 +24,12 @@
 ### Fixed
 
 - reduct-rs: Normalize instance URL in `ClientBuilder.url`, [PR-343](https://github.com/reductstore/reductstore/pull/343)
-=======
+
 # [1.6.2] - 2023-09-20
 
 ### Fixed
 
 - reductstore: Panic for a bad time interval in `GET /b/:bucket/:entry/q`, [PR-357](https://github.com/reductstore/reductstore/pull/357)
->>>>>>> 1cfff05e
 
 ## [1.6.1] - 2023-08-28
 
