# Changelog

All notable changes to this project will be documented in this file.

The format is based on [Keep a Changelog](https://keepachangelog.com/en/1.0.0/),
and this project adheres to [Semantic Versioning](https://semver.org/spec/v2.0.0.html).

## [Unreleased]

<<<<<<< HEAD
### Added

- Python client benchmarks in CI, [PR-764](https://github.com/reductstore/reductstore/pull/764)
- RS-629: Extension API v0.1 and core implementation, [PR-762](https://github.com/reductstore/reductstore/pull/762)
- RS-622: Improve Extension API, [PR-779](https://github.com/reductstore/reductstore/pull/779)
- RS-652: `$exists\$has` operator checks multiple labels, [PR-786](https://github.com/reductstore/reductstore/pull/786)
- RS-643: Implement `$each_n` operator, [PR-788](https://github.com/reductstore/reductstore/pull/788)
- RS-644: Implement `$each_t` operator, [PR-792](https://github.com/reductstore/reductstore/pull/792)
- RS-672: Implement `$limit` operator, [PR-793](https://github.com/reductstore/reductstore/pull/793)
- RS-645: Implement `$timestamp` operator, [PR-798](https://github.com/reductstore/reductstore/pull/798)
- RS-646: Enable logging in extensions, [PR-646](https://github.com/reductstore/reductstore/pull/794)


### Changed

- Minimum Rust version to 1.85
- RS-633: Link runtime libraries statically, [PR-761](https://github.com/reductstore/reductstore/pull/761)
- RS-628: Return error if extension not found in query, [PR-780](https://github.com/reductstore/reductstore/pull/780)
- Timout for IO operation 5s, [PR-804](https://github.com/reductstore/reductstore/pull/804)

### Fixed

- RS-660: Fix deadlocks using `current_thread` runtime, [PR-781](https://github.com/reductstore/reductstore/pull/781)
- RS-689: Fix WAL recovery when a block wasn't saved in block index, [PR-785](https://github.com/reductstore/reductstore/pull/785)
- Fix replication recovery from broken record, [PR-795](https://github.com/reductstore/reductstore/pull/795)
- Fix deadlock in replication task, [PR-796](https://github.com/reductstore/reductstore/pull/796)
- Remove broken transaction log through file cache, [PR-799](https://github.com/reductstore/reductstore/pull/799)
- Channel timeout for read operation to prevent hanging readers, [PR-804](https://github.com/reductstore/reductstore/pull/804)

### Internal

- RS-647: Build binaries for Linux and Macos ARM64, [PR-647](https://github.com/reductstore/reductstore/pull/782)
=======
## [1.4.8] - 2025-05-02

### Fixed

- Update Web Console up to 1.9.2 with start/stop query fix, [PR-805](https://github.com/reductstore/reductstore/pull/805)
>>>>>>> ea4ce309

## [1.4.7] - 2025-04-24

### Fixed

- Ignore the `Content-Length` header when updating labels, [PR-800](https://github.com/reductstore/reductstore/pull/800)

## [1.4.6] - 2025-04-17

### Fixed

- RS-692: Fix removal of replication task after update with invalid configuration, [PR-790](https://github.com/reductstore/reductstore/pull/790)
- RS-669: Fix JSON format in error messages with quotes, [PR-791](https://github.com/reductstore/reductstore/pull/791)

## [1.14.5] - 2025-04-03

### Fixed

- RS-659: Fix replication timeout for large records, [PR-774](https://github.com/reductstore/reductstore/pull/774)
- Fix double sync of block descriptor for a new block, [PR-775](https://github.com/reductstore/reductstore/pull/775)
- Update Web Console up to 1.9.1, [PR-776](https://github.com/reductstore/reductstore/pull/776)

## [1.14.4] - 2025-03-28

### Fixed

- RS-656: Fix replication lock during API HTTP iteration and batching issues, [PR-771](https://github.com/reductstore/reductstore/pull/771)

## [1.14.3] - 2025-03-10

### Fixed

- Fix hanging read query and its channel timeout, [PR-750](https://github.com/reductstore/reductstore/pull/750)

## [1.14.2] - 2025-02-27

### Fixed

- Minimum Rust version to 1.81

## [1.14.1] - 2025-02-27

### Fixed`

- Remove non-existing block from block index, [PR-744](https://github.com/reductstore/reductstore/pull/744)

## [1.14.0] - 2025-02-25

### Added

- RS-550: Support for when condition on replication task, [PR-687](https://github.com/reductstore/reductstore/pull/687)
- RS-531: Arithmetical operators in conditional query, [PR-696](https://github.com/reductstore/reductstore/pull/696)
- RS-530: String operators in conditional query, [PR-705](https://github.com/reductstore/reductstore/pull/705)
- RS-549: `$in/$nin` logical operators in conditional query, [PR-722](https://github.com/reductstore/reductstore/pull/722)
- RS-597: Configuration parameters for batch and HTTP limits, [PR-725](https://github.com/reductstore/reductstore/pull/725)
- RS-243: Configuration parameters for replication timeout and transaction log size, [PR-735](https://github.com/reductstore/reductstore/pull/735)

### Changed

- RS-598: Optimize write operation for small records, [PR-723](https://github.com/reductstore/reductstore/pull/723)
- RS-608: Bump rand to 0.9 and fix compatibility issues, [PR-736](https://github.com/reductstore/reductstore/pull/736)
- Update Web Console up to v1.9.0, [PR-743](https://github.com/reductstore/reductstore/pull/743)

### Fixed

- Fix deadlock in write operation for small records, [PR-724](https://github.com/reductstore/reductstore/pull/724)
- RS-609: Restart replication thread when task settings are updated, [PR-737](https://github.com/reductstore/reductstore/pull/737)

## [1.13.5] - 2025-02-05

### Fixed

- RS-585: Fix performance regression for querying records, [PR-721](https://github.com/reductstore/reductstore/pull/721)

## [1.13.4] - 2025-01-27

### Fixed

- RS-583: Close file descriptors before removing a folder, [PR-714](https://github.com/reductstore/reductstore/pull/714)

## [1.13.3] - 2025-01-21

### Fixed

- RS-555: Close WAL file before removal it from disk, [PR-706](https://github.com/reductstore/reductstore/pull/706)
- RS-583: Remove contents of folder before remove it, [PR-711](https://github.com/reductstore/reductstore/pull/711)

## [1.13.2] - 2025-01-15

### Fixed

- RS-577: Fix parsing of nested conditions, [PR-704](https://github.com/reductstore/reductstore/pull/704)

## [1.13.1] - 2024-12-16

### Changed

- Update Web Console up to v1.8.1 with HARD quota

## [1.13.0] - 2024-12-04

### Added

- RS-439: Snap hooks for new configuration parameters, [PR-628](https://github.com/reductstore/reductstore/pull/628)
- RS-415: Check to prevent replication to the same bucket, [PR-629](https://github.com/reductstore/reductstore/pull/629)
- RS-527: POST /:bucket/:entry/q endpoint to query with JSON request, [PR-635](https://github.com/reductstore/reductstore/pull/635)
- RS-528: Conditional query engine, [PR-640](https://github.com/reductstore/reductstore/pull/640)
- RS-524: Check naming convention before creating or renaming entry, [PR-650](https://github.com/reductstore/reductstore/pull/650)
- RS-545: Implement logical operators in conditional query, [PR-656](https://github.com/reductstore/reductstore/pull/656)
- RS-529: Implement comparison operators in conditional query, [PR-662](https://github.com/reductstore/reductstore/pull/662)
- RS-538: Add strict mode for conditional query, [PR-663](https://github.com/reductstore/reductstore/pull/663)

### Changed

- Update Web Console up to v1.8.0, [PR-655](https://github.com/reductstore/reductstore/pull/655)


### Fixed

- RS-544: Fix keeping quota error, [PR-654](https://github.com/reductstore/reductstore/pull/654)
- Fix replication crash if bucket is removed, [PR-664](https://github.com/reductstore/reductstore/pull/664)
- Fix order of condition operands in object syntax, [PR-670](https://github.com/reductstore/reductstore/pull/670)

### Internal

- Fix CI actions after Ubuntu update, [PR-604](https://github.com/reductstore/reductstore/pull/604)
- RS-536: Update README.md, [PR-649](https://github.com/reductstore/reductstore/pull/649)
- RS-193: Cross-compilation in CI/CD, [PR-651](https://github.com/reductstore/reductstore/pull/651)


## [1.12.4] - 2024-11-20

### Fixed

- RS-539: Fix transaction log file descriptor, [PR-643](https://github.com/reductstore/reductstore/pull/643)
- RS-540: Fix synchronization of a new block, [PR-652](https://github.com/reductstore/reductstore/pull/652)

## [1.12.3] - 2024-10-26

### Fixed

- RS-519: Check bucket name convention when renaming bucket, [PR-616](https://github.com/reductstore/reductstore/pull/616)
- RS-520: Check if bucket provisioned before renaming it, [PR-617](https://github.com/reductstore/reductstore/pull/617)
- RS-521: Sync bucket and entry before renaming them, [PR-521](https://github.com/reductstore/reductstore/pull/618)
- RS-525: Recovering from empty block index, [PR-620](https://github.com/reductstore/reductstore/pull/620)
- RS-523: Fix EOF error when writing and removing data in parallel, [PR-621](https://github.com/reductstore/reductstore/pull/621)

## [1.12.2] - 2024-10-21

### Fixed

- Bad file descriptor error in replication log, [PR-606](https://github.com/reductstore/reductstore/pull/606)
- Deadlock in graceful stop, [PR-607](https://github.com/reductstore/reductstore/pull/607)

## [1.12.1] - 2024-10-17

### Fixed

- Crash when querying removed entry, [PR-605](https://github.com/reductstore/reductstore/pull/605)

## [1.12.0] - 2024-10-04

### Added

- RS-418: Remove record API, [PR-560](https://github.com/reductstore/reductstore/pull/560)
- RS-389: Hard bucket quota, [PR-570](https://github.com/reductstore/reductstore/pull/570)
- RS-413: Block CRC to block index for integrity check, [PR-584](https://github.com/reductstore/reductstore/pull/584)
- RS-454: Check at least one query param to delete records, [PR-595](https://github.com/reductstore/reductstore/pull/595)
- RS-388: Rename entry API, [PR-596](https://github.com/reductstore/reductstore/pull/596)
- RS-419: Rename bucket API, [PR-597](https://github.com/reductstore/reductstore/pull/597)

### Changed

- RS-411: Refactor FileCache, [PR-551](https://github.com/reductstore/reductstore/pull/551)
- RS-412: Refactor BlockCache, [PR-556](https://github.com/reductstore/reductstore/pull/556)
- RS-380: Send uncompleted batch when query is timed out, [PR-558](https://github.com/reductstore/reductstore/pull/558)
- RS-422: Batch update records per block, [PR-559](https://github.com/reductstore/reductstore/pull/559)
- RS-448: Refactor multithreading in storage engine, [PR-573](https://github.com/reductstore/reductstore/pull/573)

### Fixed

- RS-446: Storage engine hanging during replication, [PR-564](https://github.com/reductstore/reductstore/pull/564)
- RS-468: Name of invalid batch header, [PR-586](https://github.com/reductstore/reductstore/pull/586)
- Server shutdown, [PR-557](https://github.com/reductstore/reductstore/pull/557)
- Internal 500 error after removing bucket or entry, [PR-565](https://github.com/reductstore/reductstore/pull/565)
- RS-479: Channel synchronization during write operation in HTTP API, [PR-594](https://github.com/reductstore/reductstore/pull/594)
- Deadlock in continuous query, [PR-598](https://github.com/reductstore/reductstore/pull/598)

### Security

- Bump quinn-proto from 0.11.6 to 0.11.8, [PR-577](https://github.com/reductstore/reductstore/pull/577)

### Internal

- Setup unit tests for main functions, [PR-552](https://github.com/reductstore/reductstore/pull/552)

## [1.11.2] - 2024-09-23

### Fixed

- RS-470: Fix WAL overwrite due to infrequent writing, [PR-576](https://github.com/reductstore/reductstore/pull/576)

## [1.11.1] - 2024-08-23

### Fixed

- RS-429: Fix check for existing late record, [PR-549](https://github.com/reductstore/reductstore/pull/549)
- Fix truncating of a recovered block from WAL, [PR-550](https://github.com/reductstore/reductstore/pull/550)

## [1.11.0] - 2024-08-19

### Added

- RS-31: Change labels via HTTP API, [PR-517](https://github.com/reductstore/reductstore/pull/517)
- RS-385: Add support for CORS configuration, [PR-523](https://github.com/reductstore/reductstore/pull/523)
- Buffers and timeouts for IO operations, [PR-524](https://github.com/reductstore/reductstore/pull/524)
- RS-394: Expose headers in CORS policy, [PR-530](https://github.com/reductstore/reductstore/pull/530)
- RS-359: Block index file and WAL, [PR-533](https://github.com/reductstore/reductstore/pull/533)

### Changed

- RS-333: Transfer the project to ReductSoftware UG, [PR-488](https://github.com/reductstore/reductstore/pull/488)
- Web Console v1.7.0

### Fixed

- RS-364: Mask replication token in logs, [PR-531](https://github.com/reductstore/reductstore/pull/531)
- URL without slash at the end for dest server of replication task, [PR-540](https://github.com/reductstore/reductstore/pull/540)

### Internal

- RS-232: Add replication test to CI, [PR-511](https://github.com/reductstore/reductstore/pull/511)
- RS-274: Add test coverage in CI, [PR-532](https://github.com/reductstore/reductstore/pull/532)

## [1.10.1] - 2024-07-15

### Fixed

- RS-366: Replication of a record larger than max. batch size, [PR-508](https://github.com/reductstore/reductstore/pull/508)

### Internal

- RS-231: Add migration test to CI, [PR-506](https://github.com/reductstore/reductstore/pull/506)

## [1.10.0] - 2024-06-11

### Added

- RS-261: support downsampling parameters `each_n` and `each_s` query
  options, [PR-465](https://github.com/reductstore/reductstore/pull/465)
- RS-311: support downsampling parameters `each_n` and `each_s` in replication
  tasks, [PR-480](https://github.com/reductstore/reductstore/pull/480)

### Removed

- RS-213: `reduct-cli` and dependency from `reduct-rs`, [PR-426](https://github.com/reductstore/reductstore/pull/426)
- Checking "stop before start" in query endpoint, [PR-466](https://github.com/reductstore/reductstore/pull/466)

### Security

- Bump `rustls` from 0.21.10 to 0.21.12, [PR-432](https://github.com/reductstore/reductstore/pull/432)

### Changed

- RS-262: Reduce number of open/close file operations, [PR-453](https://github.com/reductstore/reductstore/pull/453)
- RS-88: Batch records before replicating them, [PR-478](https://github.com/reductstore/reductstore/pull/478)
- Update web console up to 1.6.1, [PR-484](https://github.com/reductstore/reductstore/pull/484)

### Fixed

- Fix removing invalid blocks at start, [PR-454](https://github.com/reductstore/reductstore/pull/454)
- RS-300: mark initial token as provisioned, [PR-479](https://github.com/reductstore/reductstore/pull/479)

## [1.9.5] - 2024-04-08

### Fixed

- RS-241: Fix replication and transaction log
  initialization, [PR-431](https://github.com/reductstore/reductstore/pull/431)

### Changed

- RS-239: Override errored records if they have the same
  size, [PR-428](https://github.com/reductstore/reductstore/pull/428)

### Security

- Vulnerable to degradation of service with CONTINUATION
  Flood, [PR-430](https://github.com/reductstore/reductstore/pull/430)

## [1.9.4] - 2024-03-29

### Fixed

- RS-233: fix wrong order of timestamps in batched write
  request, [PR-421](https://github.com/reductstore/reductstore/pull/421)

## [1.9.3] - 2024-03-16

### Fixed

- RS-221: fix body draining in write a record and batch
  edpoints, [PR-418](https://github.com/reductstore/reductstore/pull/418)

## [1.9.2] - 2024-03-15

### Fixed

- RS-218: fix block migration, [PR-416](https://github.com/reductstore/reductstore/pull/416)

## [1.9.1] - 2024-03-09

### Fixed

- Fix build on ARM32, [PR-411](https://github.com/reductstore/reductstore/pull/411)

## [1.9.0] - 2024-03-08

### Added

- RS-156: Support for commercial license, [PR-400](https://github.com/reductstore/reductstore/pull/400)
- RS-187: Speed up startup time, [PR-402](https://github.com/reductstore/reductstore/pull/403/)

### Changed

- reduct-rs: Move `reduct-rs` to separated repository, [PR-395](https://github.com/reductstore/reductstore/pull/395)
- RS-95: Update `axum` up to 0.7, [PR-401](https://github.com/reductstore/reductstore/pull/401)
- Update Web Console to v1.5.0, [PR-406](https://github.com/reductstore/reductstore/pull/406)
- RS-198: improve error message for expired query id, [PR-408](https://github.com/reductstore/reductstore/pull/408)

### Fixed

- RS-195: check path and query before unwrap them in
  middleware, [PR-407](https://github.com/reductstore/reductstore/pull/407)

### Security

- Bump mio from 0.8.10 to 0.8.11, [PR-409](https://github.com/reductstore/reductstore/pull/409)

## [1.8.2] - 2024-02-10

### Fixed

- RS-162: Fix locked block by read/write operation, [PR-398](https://github.com/reductstore/reductstore/pull/398)
- RS-155: Wait for incomplete records during replication, [PR-399](https://github.com/reductstore/reductstore/pull/399)

## [1.8.1] - 2024-01-28

### Fixed

- Stuck last replication error, [PR-393](https://github.com/reductstore/reductstore/pull/393)

## [1.8.0] - 2024-01-24

### Added

- reductstore: Cargo feature `web-console` to build without Web
  Console, [PR-365](https://github.com/reductstore/reductstore/pull/365)
- reductstore: Web Console v1.4.0
- reduct-cli: `bucket` command to manage buckets, [PR-367](https://github.com/reductstore/reductstore/pull/367)
- reductstore: Data replication, [PR-377](https://github.com/reductstore/reductstore/pull/377)
- reductstore: CRUD API and diagnostics for replication, [PR-380](https://github.com/reductstore/reductstore/pull/380)
- reduct-rs: Implement replication API, [PR-391](https://github.com/reductstore/reductstore/pull/391)

### Fixed

- reductstore: Stop downloading Web Console at docs.rs
  build, [PR-366](https://github.com/reductstore/reductstore/pull/366)
- reductstore: Sync write tasks with HTTP API to avoid unfinished
  records, [PR-374](https://github.com/reductstore/reductstore/pull/374)
- reductstore: Re-create a transaction log of replication if it is
  broken, [PR-379](https://github.com/reductstore/reductstore/pull/379)
- reductstore: Status for unfinished records, [PR-381](https://github.com/reductstore/reductstore/pull/381)
- reductstore: Discard replication for any storage errors, [PR-382](https://github.com/reductstore/reductstore/pull/382)
- reductstore: CPU consumption for replication, [PR-383](https://github.com/reductstore/reductstore/pull/383)
- reductstore: GET /api/v1/replications/:replication_name empty
  diagnostics, [PR-384](https://github.com/reductstore/reductstore/pull/384)
- reductstore: Error counting in replication diagnostics, [PR-385](https://github.com/reductstore/reductstore/pull/385)
- reductstore: Discard transaction from replication log if remote bucket is
  available, [PR-386](https://github.com/reductstore/reductstore/pull/386)
- reductstore: Use only HTTP1 for replication engine, [PR-388](https://github.com/reductstore/reductstore/pull/388)
- reductstore: Mask access token for remote instance in
  replication, [PR-390](https://github.com/reductstore/reductstore/pull/390)

### Changed

- reductstore: Refactor read and write operation with tokio
  channels, [PR-370](https://github.com/reductstore/reductstore/pull/370)
- docs: update link to new website, [PR-375](https://github.com/reductstore/reductstore/pull/375)
- reductstore: Update Web Console to v1.4.1, [PR-389](https://github.com/reductstore/reductstore/pull/389)

### Removed

- docs: remove /docs with GitBook docs, [PR-376](https://github.com/reductstore/reductstore/pull/376)

## [1.7.3] - 2023-11-08

### Fixed

- reductstore: Fix entry size calculation, [PR-373](https://github.com/reductstore/reductstore/pull/373)

## [1.7.2] - 2023-11-01

### Fixed

- reduct-rs: Fix query URL in ReductClient, [PR-372](https://github.com/reductstore/reductstore/pull/372)

## [1.7.1] - 2023-10-29

### Fixed

- reductstore: Wrong size calculation if a block could not be
  removed, [PR-371](https://github.com/reductstore/reductstore/pull/371)

## [1.7.0] - 2023-10-06

### Added

- reduct-cli: `alias` and `server` commands, [PR-343](https://github.com/reductstore/reductstore/pull/343)
-

reduct-rs: `ReductClient.url`, `ReductClient.token`, `ReductCientBuilder.try_build` [PR-350](https://github.com/reductstore/reductstore/pull/350)

- reductstore: `healthcheck` to buildx.Dockerfile, [PR-350](https://github.com/reductstore/reductstore/pull/350)
- reductstore: provisioning with environment variables, [PR-352](https://github.com/reductstore/reductstore/pull/352)
- reductstore,reduct-rs: batched write API, [PR-355](https://github.com/reductstore/reductstore/pull/355)

### Changed

- reductstore: Update dependencies, min. rust v1.67.0, [PR-341](https://github.com/reductstore/reductstore/pull/341)
- reductstore: Use Web Console v1.3.0, [PR-345](https://github.com/reductstore/reductstore/pull/342)
- reductstore: Move some Python API tests in Rust part, [PR-351](https://github.com/reductstore/reductstore/pull/351)
- reduct-base: Rename `HttpError` -> `ReductError`, [PR-350](https://github.com/reductstore/reductstore/pull/350)
- docs: update Getting Started, [PR-358](https://github.com/reductstore/reductstore/pull/358)

### Fixed

- reduct-rs: Normalize instance URL
  in `ClientBuilder.url`, [PR-343](https://github.com/reductstore/reductstore/pull/343)

## [1.6.2] - 2023-09-20

### Fixed

- reductstore: Panic for a bad time interval
  in `GET /b/:bucket/:entry/q`, [PR-357](https://github.com/reductstore/reductstore/pull/357)

## [1.6.1] - 2023-08-28

### Fixed

- reductstore: README and LICENSE in reductstore crate, [PR-347](https://github.com/reductstore/reductstore/pull/347)

### Security

- reductstore: Update `rustls` with
  patched `rustls-webpki`, [PR-349](https://github.com/reductstore/reductstore/pull/349)

## [1.6.0] - 2023-08-14

### Added

- reductstore: Build docker image for ARM32 platform, [PR-328](https://github.com/reductstore/reductstore/pull/328)
- reductstore,reduct-rs: Removing entries from bucket, [PR-334](https://github.com/reductstore/reductstore/pull/334)
- reductstore,reduct-rs: Limit parameter in query request, [PR-335](https://github.com/reductstore/reductstore/pull/335)
- reduct-rs: Server API for Client SDK, [PR-321](https://github.com/reductstore/reductstore/pull/321)
- reduct-rs: Token API for Client SDK, [PR-322](https://github.com/reductstore/reductstore/pull/322)
- reduct-rs: Bucket API for Client SDK, [PR-323](https://github.com/reductstore/reductstore/pull/323)
- reduct-rs: Entry API for Client SDK, [PR-326](https://github.com/reductstore/reductstore/pull/326)
- reduct-rs: Examples and docs, [PR-333](https://github.com/reductstore/reductstore/pull/333)

### Changed

- reductstore: Refactor `http_frontend` module, [PR-306](https://github.com/reductstore/reductstore/pull/306)
- reductstore: Cache last block to reduce read operations, [PR-318](https://github.com/reductstore/reductstore/pull/318)
- reductstore: Grained HTTP components, [PR-319](https://github.com/reductstore/reductstore/pull/319)
- reductstore: Default maximum records in block 256, [PR-320](https://github.com/reductstore/reductstore/pull/320)
- reductstore: BUSL-1.1 license, [PR-337](https://github.com/reductstore/reductstore/pull/337)
- reductstore: Update README.md, [PR-338](https://github.com/reductstore/reductstore/pull/338)
- all: Organize workspaces, [PR-310](https://github.com/reductstore/reductstore/pull/310)

### Removed

- reductstore: `native-tls` dependency (only `rustls`), [PR-315](https://github.com/reductstore/reductstore/pull/315)

### Fixed

- reductstore: Partial bucket settings, [PR-325](https://github.com/reductstore/reductstore/pull/325)

## [1.5.1] - 2023-07-17

### Fixed

- Handle empty or broken block descriptor, [PR-317](https://github.com/reductstore/reductstore/pull/317)

## [1.5.0] - 2023-06-30

### Added

- `x-reduct-api` header to get quick version number in Major.Minor
  format, [PR-291](https://github.com/reductstore/reductstore/pull/291)
- `GET /api/v1/:bucket/:entry/batch` endpoint to read a bunch of
  records, [PR-294](https://github.com/reductstore/reductstore/pull/294)
- `HEAD /api/v1/b/:bucket_name/:entry_name` and `HEAD /api/v1/b/:bucket_name/:entry_name/batch`
  endpoints, [PR-296]https://github.com/reductstore/reductstore/pull/296)

### Changed

- Concise format for headers in `GET /api/v1/:bucket/:entry/batch`
  response, [PR-298](https://github.com/reductstore/reductstore/pull/298)

## [1.4.1] - 2023-06-27

### Fixed

- Stuck empty entries, [PR-302](https://github.com/reductstore/reductstore/pull/302)

## [1.4.0] - 2023-06-09

### Fixed

- Panic when an invalid utf-8 received as a label value, [PR-290](https://github.com/reductstore/reductstore/pull/290)
- Writing record for clients which don't support for Expect
  header, [PR-293](https://github.com/reductstore/reductstore/pull/293)

## [1.4.0-beta.1] - 2023-06-03

### Changed

- Update web console to 1.2.2, [PR-287](https://github.com/reductstore/reductstore/pull/287)

### Fixed

- Parsing non-string quota type, [PR-286](https://github.com/reductstore/reductstore/pull/286)
- Show file paths in logs without registry path, [PR-288](https://github.com/reductstore/reductstore/pull/288)

## [1.4.0-alpha.3] - 2023-05-29

### Fixed

- Return `init-token` to token list, [PR-280](https://github.com/reductstore/reductstore/pull/280)
- First query ID is 1, [PR-281](https://github.com/reductstore/reductstore/pull/281)
- Showing permissions in `GET /api/v1/tokens`, [PR-282](https://github.com/reductstore/reductstore/pull/282)
- Remove removed bucket from token permissions, [PR-283](https://github.com/reductstore/reductstore/pull/283)
- Build on Windows and macOS, [PR-284](https://github.com/reductstore/reductstore/pull/284)

## [1.4.0-alpha.2] - 2023-05-26

### Fixed

- Cargo package, [PR-278](https://github.com/reductstore/reductstore/pull/278)

## [1.4.0-alpha.1] - 2023-05-22

### Added

- Continuous query `GET /api/v1/:bucket/:entry/q?continuous=true|false`,
  [PR-248](https://github.com/reductstore/reductstore/pull/248)
- Build ARM64 Docker image
- Integration of Rust, [PR-251](https://github.com/reductstore/reductstore/pull/251)
- Print build commit and date in logs, [PR-271](https://github.com/reductstore/reductstore/pull/271)
- Re-build ARM64 Docker image for Rust, [PR-274](https://github.com/reductstore/reductstore/pull/274)
- Publish crate to crates.io, [PR-275](https://github.com/reductstore/reductstore/pull/275)

### Changed

- New public Docker repository `reduct/store`, [PR-246](https://github.com/reductstore/reductstore/pull/246)
- Speed up loading entries at start, [PR-250](https://github.com/reductstore/reductstore/pull/250)
- Rewrite static asset management in Rust, [PR-252](https://github.com/reductstore/reductstore/pull/252)
- Rewrite token authentication module in Rust, [PR-255](https://github.com/reductstore/reductstore/pull/255)
- Rewrite storage module in Rust, [PR-257](https://github.com/reductstore/reductstore/pull/257)
- Rewrite HTTP layer in Rust, [PR-259](https://github.com/reductstore/reductstore/pull/259)

### Removed

- Disable Windows and Macos builds because of migration on
  Rust, [PR-251](https://github.com/reductstore/reductstore/pull/251)

### Fixed

- GET /api/v1/me endpoint for disabled authentication, [PR-245](https://github.com/reductstore/reductstore/pull/245)
- Error handling when a client closes a connection, [PR-263](https://github.com/reductstore/reductstore/pull/263)
- Allow null quota type in bucket settings, [PR-264](https://github.com/reductstore/reductstore/pull/264)
- Writing belated data, [PR-265](https://github.com/reductstore/reductstore/pull/265)
- Fix searching record by timestamp, [PR-266](https://github.com/reductstore/reductstore/pull/266)
- Graceful shutdown, [PR-267](https://github.com/reductstore/reductstore/pull/267)
- Access to a block descriptor from several threads, [PR-268](https://github.com/reductstore/reductstore/pull/268)
- Handling unix SIGTERM signal, [PR-269](https://github.com/reductstore/reductstore/pull/269)
- Encoding non-text assets of Web Console, [PR-270](https://github.com/reductstore/reductstore/pull/270)
- Pass hash commit into docker image, [PR-272](https://github.com/reductstore/reductstore/pull/272)
- Build snap package in CI, [PR-273](https://github.com/reductstore/reductstore/pull/273)

## [1.3.2] - 2023-03-10

### Added

- Build and publish snap, [PR-241](https://github.com/reductstore/reductstore/pull/241)

### Changed

- Fetch Web Console from cmake, [PR-239](https://github.com/reductstore/reductstore/pull/239)
- Install snap as a daemon, [PR-240](https://github.com/reductstore/reductstore/pull/240)

### Fixed

- Begin time 0 is valid for a block, [PR-242](https://github.com/reductstore/reductstore/pull/242)

## [1.3.1] - 2023-02-03

### Fixed

- Querying when a block doesn't have records for certain
  labels, [PR-235](https://github.com/reductstore/reductstore/pull/235)

## [1.3.0] - 2023-01-26

### Added

- Labels for  `POST|GET /api/v1/:bucket/:entry` as headers with
  prefix `x-reduct-label-`, [PR-224](https://github.com/reductstore/reductstore/pull/224)
- `include-<label>` and `exclude-<label>` query parameters for query endpoint
  `GET /api/v1/:bucket/:entry/q`, [PR-226](https://github.com/reductstore/reductstore/pull/226)
- Store the `Content-Type` header received for a record while writing it, so that the record may be returned with the
  same header, [PR-231](https://github.com/reductstore/reductstore/pull/231)

### Changed

- Project license AGPLv3 to MPL-2.0, [PR-221](https://github.com/reductstore/reductstore/pull/221)
- Rename error header `-x-reduct-error`
  to `x-reduct-error`, [PR-230](https://github.com/reductstore/reductstore/pull/230)
- Update Web Console to v1.2.0, [PR-232](https://github.com/reductstore/reductstore/pull/232)

## [1.2.3] - 2023-01-02

### Fixed

- Crashing when post request is aborted by client, [PR-223](https://github.com/reductstore/reductstore/pull/223)

## [1.2.2] - 2022-12-20

### Fixed

- Token validation for anonymous access, [PR-217](https://github.com/reductstore/reductstore/pull/217)

## [1.2.1] - 2022-12-19

### Fixed

- Docker image command

## [1.2.0] - 2022-12-18

### Added:

- `GET /api/v1/me` endpoint to get current
  permissions, [PR-202](https://github.com/reductstore/reductstore/pull/208)
- Send error message in `-x-reduct-error`header [PR-213](https://github.com/reductstore/reductstore/pull/213)

### Changed:

- Consistent token and bucket management, [PR-208](https://github.com/reductstore/reductstore/pull/208)
- Rebranding: update project name, CMakeTargets and docs, [PR-215](https://github.com/reductstore/reductstore/pull/215)

### Fixed:

- HTTP statuses for `GET /api/v1/:bucket/:entry/q` and `POST /api/v1/:bucket/:entry`
  , [PR-212](https://github.com/reductstore/reductstore/pull/212)

## [1.1.1] - 2022-12-08

### Fixed:

- A crush when we handle input chunks after an HTTP
  error, [PR-206](https://github.com/reductstore/reductstore/pull/206)

## [1.1.0] - 2022-11-27

### Added:

- Implement Token API, [PR-199](https://github.com/reductstore/reductstore/pull/199)

### Fixed:

- Link to Entry API in documentation, [PR-194](https://github.com/reductstore/reductstore/pull/194)
- No error body for HEAD `/b/:bucket_name`, [PR-196](https://github.com/reductstore/reductstore/pull/196)
- Use `GET /tokens` instead of `/tokens/list`, [PR-200](https://github.com/reductstore/reductstore/pull/200)

### Changed:

- Always override init-token, [PR-201](https://github.com/reductstore/reductstore/pull/201)
- Update Web Console to v1.1.0, [PR-204](https://github.com/reductstore/reductstore/pull/204)

## [1.0.1] - 2022-10-09

### Added:

- Print 404 error to logs in debug mode, [PR-187](https://github.com/reductstore/reductstore/pull/187)

### Fixed:

- Build MacOs in pipeline, [PR-188](https://github.com/reductstore/reductstore/pull/188)
- Parsing endpoint url to print it in logs, [PR-190](https://github.com/reductstore/reductstore/pull/190)
- Handling negative timestamps, [PR-191](https://github.com/reductstore/reductstore/pull/191)

## [1.0.0] - 2022-10-03

### Added:

- Web Console v1.0.0. [PR-184](https://github.com/reductstore/reductstore/pull/184)

### Removed:

- GET `/bucketname/entryname/list` endpoint, [PR-164](https://github.com/reductstore/reductstore/pull/164)
- POST `/auth/refresh` endpoint, [PR-177](https://github.com/reductstore/reductstore/pull/177)

### Changed:

- Refactor HTTP API layer, [PR-179](https://github.com/reductstore/reductstore/pull/179)
- Prefix `/api/v1/` for all endpoints, [PR-182](https://github.com/reductstore/reductstore/pull/182)

### Fixed:

- Segfault during overriding a record, [PR-183](https://github.com/reductstore/reductstore/pull/183)
- Access to Web Console when authentication is
  enabled, [PR-185](https://github.com/reductstore/reductstore/pull/185)

### Security:

- Check bucket and entry name with regex, [PR-181](https://github.com/reductstore/reductstore/pull/181)

## [0.9.0] - 2022-09-18

### Added:

- Build a static executable for AMD64 and upload it to release from
  CI, [PR-171](https://github.com/reductstore/reductstore/pull/171)
- Build on MacOS, [PR-173](https://github.com/reductstore/reductstore/pull/173)
- Build on Windows, [PR-174](https://github.com/reductstore/reductstore/pull/174)

### Changed:

- Web Console v0.5.0, [PR-175](https://github.com/reductstore/reductstore/pull/175)

## [0.8.0] - 2022-08-26

### Added:

- Web Console v0.4.0
- `Connection` header, [PR-154](https://github.com/reductstore/reductstore/pull/154)
- Publish image to DockerHub, [PR-162](https://github.com/reductstore/reductstore/pull/162)
- Use API token as an access token, [PR-167](https://github.com/reductstore/reductstore/pull/167)

### Fixed:

- Ignoring error code after a failed bucket update, [PR-161](https://github.com/reductstore/reductstore/pull/161)
- Infinite loop in Bucket::KeepQuota, [PR-146](https://github.com/reductstore/reductstore/pull/146)
- Waiting data from HTTP client if it aborts
  connection, [PR-151](https://github.com/reductstore/reductstore/pull/151)
- Writing record when current block is broken, [PR-15-](https://github.com/reductstore/reductstore/pull/153)
- Closing uSocket, [PR-154](https://github.com/reductstore/reductstore/pull/154)
- Removing broken block when it keeps quota, [PR-155](https://github.com/reductstore/reductstore/pull/155)
- Sending headers twice, [PR-156](https://github.com/reductstore/reductstore/pull/156)
- Direction to `cd` into the `build/` directory while building the server
  locally, [PR-159](https://github.com/reductstore/reductstore/pull/159)

### Changed:

- Duplication of timestamps is not allowed, [PR-147](https://github.com/reductstore/reductstore/pull/147)
- Update dependencies, [PR-163](https://github.com/reductstore/reductstore/pull/163)

### Deprecated:

- GET `/auth/refersh` endpoint and access token, [PR-167](https://github.com/reductstore/reductstore/pull/167)

## [0.7.1] - 2022-07-30

### Fixed:

- Opening Web Console, [PR-143](https://github.com/reductstore/reductstore/pull/143)

## [0.7.0] - 2022-07-29

### Added:

- Web Console v0.3.0, [PR-133](https://github.com/reductstore/reductstore/pull/133)
- GET `/b/:bucket/:entry/q?` endpoint for iterating
  data, [PR-141](https://github.com/reductstore/reductstore/pull/141)

### Changed:

- Use `Keep a log` format for CHANGELOG, [PR-136](https://github.com/reductstore/reductstore/pull/136)
- SI for max block and read chunk sizes, [PR-137](https://github.com/reductstore/reductstore/pull/137)
- SHA256 hash for API token is optional, [PR-139](https://github.com/reductstore/reductstore/pull/139)

### Fixed:

- Typo in API documentation, [PR-124](https://github.com/reductstore/reductstore/pull/124)
- Style in documentation, [PR-129](https://github.com/reductstore/reductstore/pull/129)

## [0.6.1] - 2022-06-25

### Added:

- Use Web Console v0.2.1, [PR-120](https://github.com/reductstore/reductstore/pull/120)

## [0.6.0] - 2022-06-25

### Added:

- `Content-Type` header to responses, [PR-107](https://github.com/reductstore/reductstore/pull/107)
- `max_block_records` to bucket settings, [PR-108](https://github.com/reductstore/reductstore/pull/108)
- HEAD `/alive` method for health check, [PR-114](https://github.com/reductstore/reductstore/pull/114)

### Changed:

- Filter unfinished records in GET /b/:bucket/:entry/list
  endpoint, [PR-106](https://github.com/reductstore/reductstore/pull/106)

### Fixed:

- Web Console for RS_API_BASE_PATH, [PR-92](https://github.com/reductstore/reductstore/pull/92)
- Wasting disk space in XFS filesystem, [PR-100](https://github.com/reductstore/reductstore/pull/100)
- Base path in server url, [PR-105](https://github.com/reductstore/reductstore/pull/105)
- Updating record state in asynchronous write
  operation, [PR-109](https://github.com/reductstore/reductstore/pull/109)
- SEGFAULT when entry removed but async writer is
  alive, [PR-110](https://github.com/reductstore/reductstore/pull/110)
- Removing a block with active readers or
  writers, [PR-111](https://github.com/reductstore/reductstore/pull/111)
- Loading bucket settings from disk, [PR-112](https://github.com/reductstore/reductstore/pull/112)
- 404 error for react routes, [PR-116](https://github.com/reductstore/reductstore/pull/116)
- No token error message, [PR-118](https://github.com/reductstore/reductstore/pull/118)
- Updating bucket settings, [PR-119](https://github.com/reductstore/reductstore/pull/119)
- Benchmarks and refactor block management [PR-99](https://github.com/reductstore/reductstore/pull/99)
- CURL to deploy image [PR-104](https://github.com/reductstore/reductstore/pull/104)

### Changed:

- Optimise write operation, [PR-96](https://github.com/reductstore/reductstore/pull/96)
- Disable SSL verification in API tests, [PR-113](https://github.com/reductstore/reductstore/pull/113)

## [0.5.1] - 2022-05-24

### Fixed:

- GET `/b/:bucket/:entry` to avoid creating an empty
  entry, [PR-95](https://github.com/reductstore/reductstore/pull/95)
- Update of bucket settings, [PR-138](https://github.com/reductstore/reductstore/pull/138)

## [0.5.0] - 2022-05-15

### Added:

- Web Console, [PR-77](https://github.com/reductstore/reductstore/pull/77)
- Add default settings for a new bucket in GET /info, [PR-87](https://github.com/reductstore/reductstore/pull/87)
- Link to JS SDK to documentation, [PR-88](https://github.com/reductstore/reductstore/pull/88)

### Changed:

- Only HTTP errors 50x in the logs, [PR-84](https://github.com/reductstore/reductstore/issues/84)

### Fixed:

- CORS functionality, [PR-72](https://github.com/reductstore/reductstore/pull/72)
- Quota policy, [PR-83](https://github.com/reductstore/reductstore/pull/83)

## [0.4.3] - 2022-05-01

### Fixed:

- Sending big blobs [PR-80](https://github.com/reductstore/reductstore/pull/80)
- Handling offset in tryEnd [PR-81](https://github.com/reductstore/reductstore/pull/81)

## [0.4.2] - 2022-04-30

### Fixed:

- Deadlock during sending data, [PR-78](https://github.com/reductstore/reductstore/pull/78)

## [0.4.1] - 2022-04-04

### Fixed:

- Timestamp for oldest record, [PR-68](https://github.com/reductstore/reductstore/pull/68)

## [0.4.0] - 2022-04-01

### Added:

- Asynchronous write/read operations with data blocks, [PR-62](https://github.com/reductstore/reductstore/pull/62)

### Fixed:

- Searching start block in Entry List request, [PR-61](https://github.com/reductstore/reductstore/pull/61)
- Aborting GET requests, [PR-64](https://github.com/reductstore/reductstore/pull/64)

### Changed:

- Block structure in entry, [PR-58](https://github.com/reductstore/reductstore/pull/58)

## [0.3.0]  - 2022-03-14

### Added

- Secure HTTP, [PR-49](https://github.com/reductstore/reductstore/pull/49)
- Stats and list entries to GET /b/:bucket method with
  , [PR-51](https://github.com/reductstore/reductstore/pull/51)
- Access to the latest record, [PR-53](https://github.com/reductstore/reductstore/pull/53)

### Fixed:

- Sending two responses for HTTP error, [PR-48](https://github.com/reductstore/reductstore/pull/48)

### Changed:

- Replace nholmann/json with Protobuf, [PR-47](https://github.com/reductstore/reductstore/pull/47)

## [0.2.1] - 2022-03-07

### Fixed:

* Crushing when API token is wrong, [PR-42](https://github.com/reductstore/reductstore/pull/42)
* Order of authentication checks, [PR-43](https://github.com/reductstore/reductstore/pull/43)

## [0.2.0] - 2022-02-26

### Added:

- HEAD method to Bucket API, [PR-30](https://github.com/reductstore/reductstore/pull/30)
- Extends information from GET method of Server API, [PR-33](https://github.com/reductstore/reductstore/pull/33)
- GET /list end point to browse buckets, [PR-34](https://github.com/reductstore/reductstore/pull/34)
- Bearer token authentication, [PR-36](https://github.com/reductstore/reductstore/pull/36)

### Changed:

- PUT method of Bucket API has optional parameters, [PR-32](https://github.com/reductstore/reductstore/pull/32)

### Fixed:

- Docker build on ARM32, [PR-29](https://github.com/reductstore/reductstore/pull/29)
- IBucket::List error 500 for timestamps between
  blocks, [PR-31](https://github.com/reductstore/reductstore/pull/31)
- Wrong parameters in Entry API documentation, [PR-38](https://github.com/reductstore/reductstore/pull/38)

## [0.1.1] - 2022-02-13

### Fixed:

- Default folder for data in Docker image, [PR-23](https://github.com/reductstore/reductstore/pull/23)

## [0.1.0] - 2022-01-24

- Initial release with basic HTTP API and FIFO bucket quota


[Unreleased]: https://github.com/reductstore/reductstore/compare/v1.14.8...HEAD

[1.14.8]: https://github.com/reductstore/reductstore/compare/v1.14.7...v1.14.8

[1.14.7]: https://github.com/reductstore/reductstore/compare/v1.14.6...v1.14.7

[1.14.6]: https://github.com/reductstore/reductstore/compare/v1.14.5...v1.14.6

[1.14.5]: https://github.com/reductstore/reductstore/compare/v1.14.4...v1.14.5

[1.14.4]: https://github.com/reductstore/reductstore/compare/v1.14.3...v1.14.4

[1.14.3]: https://github.com/reductstore/reductstore/compare/v1.14.2...v1.14.3

[1.14.2]: https://github.com/reductstore/reductstore/compare/v1.14.1...v1.14.2

[1.14.1]: https://github.com/reductstore/reductstore/compare/v1.14.0...v1.14.1

[1.14.0]: https://github.com/reductstore/reductstore/compare/v1.13.5...v1.14.0

[1.13.5]: https://github.com/reductstore/reductstore/compare/v1.13.4...v1.13.5

[1.13.4]: https://github.com/reductstore/reductstore/compare/v1.13.3...v1.13.4

[1.13.3]: https://github.com/reductstore/reductstore/compare/v1.13.2...v1.13.3

[1.13.2]: https://github.com/reductstore/reductstore/compare/v1.13.1...v1.13.2

[1.13.1]: https://github.com/reductstore/reductstore/compare/v1.13.0...v1.13.1

[1.13.0]: https://github.com/reductstore/reductstore/compare/v1.12.4...v1.13.0

[1.12.4]: https://github.com/reductstore/reductstore/compare/v1.12.3...v1.12.4

[1.12.3]: https://github.com/reductstore/reductstore/compare/v1.12.2...v1.12.3

[1.12.2]: https://github.com/reductstore/reductstore/compare/v1.12.1...v1.12.2

[1.12.1]: https://github.com/reductstore/reductstore/compare/v1.12.0...v1.12.1

[1.12.0]: https://github.com/reductstore/reductstore/compare/v1.11.1...v1.12.0

[1.11.2]: https://github.com/reductstore/reductstore/compare/v1.11.1...v1.11.2

[1.11.1]: https://github.com/reductstore/reductstore/compare/v1.11.0...v1.11.1

[1.11.0]: https://github.com/reductstore/reductstore/compare/v1.10.1...v1.11.0

[1.10.1]: https://github.com/reductstore/reductstore/compare/v1.10.0...v1.10.1

[1.10.0]: https://github.com/reductstore/reductstore/compare/v1.9.5...v1.10.0

[1.9.5]: https://github.com/reductstore/reductstore/compare/v1.9.4...v1.9.5

[1.9.4]: https://github.com/reductstore/reductstore/compare/v1.9.3...v1.9.4

[1.9.3]: https://github.com/reductstore/reductstore/compare/v1.9.2...v1.9.3

[1.9.2]: https://github.com/reductstore/reductstore/compare/v1.9.1...v1.9.2

[1.9.1]: https://github.com/reductstore/reductstore/compare/v1.9.0...v1.9.1

[1.9.0]: https://github.com/reductstore/reductstore/compare/v1.8.2...v1.9.0

[1.8.2]: https://github.com/reductstore/reductstore/compare/v1.8.1...v1.8.2

[1.8.1]: https://github.com/reductstore/reductstore/compare/v1.8.0...v1.8.1

[1.8.0]: https://github.com/reductstore/reductstore/compare/v1.7.3...v1.8.0

[1.7.3]: https://github.com/reductstore/reductstore/compare/v1.7.2...v1.7.3

[1.7.2]: https://github.com/reductstore/reductstore/compare/v1.7.1...v1.7.2

[1.7.1]: https://github.com/reductstore/reductstore/compare/v1.7.0...v1.7.1

[1.7.0]: https://github.com/reductstore/reductstore/compare/v1.6.2...v1.7.0

[1.6.2]: https://github.com/reductstore/reductstore/compare/v1.6.1...v1.6.2

[1.6.1]: https://github.com/reductstore/reductstore/compare/v1.6.0...v1.6.1

[1.6.0]: https://github.com/reductstore/reductstore/compare/v1.5.1...v1.6.0

[1.5.1]: https://github.com/reductstore/reductstore/compare/v1.5.0...v1.5.1

[1.5.0]: https://github.com/reductstore/reductstore/compare/v1.4.1...v1.5.0

[1.4.1]: https://github.com/reductstore/reductstore/compare/v1.4.0...v1.4.1

[1.4.0]: https://github.com/reductstore/reductstore/compare/v1.4.0-beta.1...v1.4.0

[1.4.0-beta.1]: https://github.com/reductstore/reductstore/compare/v1.4.0-alpha.2...v1.4.0-beta.1

[1.4.0-alpha.2]: https://github.com/reductstore/reductstore/compare/v1.4.0-alpha.1...v1.4.0-alpha.2

[1.4.0-alpha.1]: https://github.com/reductstore/reductstore/compare/v1.3.2...v1.4.0-alpha.1

[1.3.2]: https://github.com/reductstore/reductstore/compare/v1.3.1...v1.3.2

[1.3.1]: https://github.com/reductstore/reductstore/compare/v1.3.0...v1.3.1

[1.3.0]: https://github.com/reductstore/reductstore/compare/v1.2.3...v1.3.0

[1.2.3]: https://github.com/reductstore/reductstore/compare/v1.2.2...v1.2.3

[1.2.2]: https://github.com/reductstore/reductstore/compare/v1.2.1...v1.2.2

[1.2.1]: https://github.com/reductstore/reductstore/compare/v1.2.0...v1.2.1

[1.2.0]: https://github.com/reductstore/reductstore/compare/v1.1.1...v1.2.0

[1.1.1]: https://github.com/reductstore/reductstore/compare/v1.1.0...v1.1.1

[1.1.0]: https://github.com/reductstore/reductstore/compare/v1.0.0...v1.1.0

[1.0.1]: https://github.com/reductstore/reductstore/compare/v1.0.0...v1.0.1

[1.0.0]: https://github.com/reductstore/reductstore/compare/v0.9.0...v1.0.0

[0.9.0]: https://github.com/reductstore/reductstore/compare/v0.8.0...v0.9.0

[0.8.0]: https://github.com/reductstore/reductstore/compare/v0.7.1...v0.8.0

[0.7.1]: https://github.com/reductstore/reductstore/compare/v0.7.0...v0.7.1

[0.7.0]: https://github.com/reductstore/reductstore/compare/v0.6.1...v0.7.0

[0.6.1]: https://github.com/reductstore/reductstore/compare/v0.6.0...v0.6.1

[0.6.0]: https://github.com/reductstore/reductstore/compare/v0.5.1...v0.6.0

[0.5.1]: https://github.com/reductstore/reductstore/compare/v0.5.0...v0.5.1

[0.5.0]: https://github.com/reductstore/reductstore/compare/v0.4.3...v0.5.0

[0.4.3]: https://github.com/reductstore/reductstore/compare/v0.4.2...v0.4.3

[0.4.2]: https://github.com/reductstore/reductstore/compare/v0.4.1...v0.4.2

[0.4.1]: https://github.com/reductstore/reductstore/compare/v0.4.0...v0.4.1

[0.4.0]: https://github.com/reductstore/reductstore/compare/v0.3.0...v0.4.0

[0.3.0]: https://github.com/reductstore/reductstore/compare/v0.2.1...v0.3.0

[0.2.1]: https://github.com/reductstore/reductstore/compare/v0.2.0...v0.2.1

[0.2.0]: https://github.com/reductstore/reductstore/compare/v0.1.1...v0.2.0

[0.1.1]: https://github.com/reductstore/reductstore/compare/v0.1.0...v0.1.1

[0.1.0]: https://github.com/reductstore/reductstore/releases/tag/v0.1.0<|MERGE_RESOLUTION|>--- conflicted
+++ resolved
@@ -7,7 +7,6 @@
 
 ## [Unreleased]
 
-<<<<<<< HEAD
 ### Added
 
 - Python client benchmarks in CI, [PR-764](https://github.com/reductstore/reductstore/pull/764)
@@ -40,13 +39,12 @@
 ### Internal
 
 - RS-647: Build binaries for Linux and Macos ARM64, [PR-647](https://github.com/reductstore/reductstore/pull/782)
-=======
+
 ## [1.4.8] - 2025-05-02
 
 ### Fixed
 
 - Update Web Console up to 1.9.2 with start/stop query fix, [PR-805](https://github.com/reductstore/reductstore/pull/805)
->>>>>>> ea4ce309
 
 ## [1.4.7] - 2025-04-24
 
