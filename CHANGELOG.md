--- conflicted
+++ resolved
@@ -7,17 +7,16 @@
 
 ## [Unreleased]
 
-<<<<<<< HEAD
 ### Changed
 
 - Minimum Rust version to 1.85
-=======
+
+
 ## [1.14.3] - 2025-03-10
 
 ### Fixed
 
 - Fix hanging read query and its channel timeout, [PR-750](https://github.com/reductstore/reductstore/pull/750)
->>>>>>> 022299e8
 
 ## [1.14.2] - 2025-02-27
 
