--- conflicted
+++ resolved
@@ -7,21 +7,19 @@
 
 ## [Unreleased]
 
-<<<<<<< HEAD
 ### Added
 
 - RS-18: implement token management commands in `reduct-cli`, [PR-413](https://github.com/reductstore/reductstore/pull/413)
 - RS-19: implement `reduct-cli cp` command to copy export or replicate data, [PR-420](https://github.com/reductstore/reductstore/pull/420)
 - RS-181: add support for commercial license in `reduct-cli`, [PR-414](https://github.com/reductstore/reductstore/pull/414)
 - RS-212: add --ignore-ssl flag to `reduct-cli`, [PR-415](https://github.com/reductstore/reductstore/pull/415)
-=======
+
 
 ## [1.9.4] - 2024-03-29
 
 ### Fixed
 
 - RS-233: fix wrong order of timestamps in batched write request, [PR-421](https://github.com/reductstore/reductstore/pull/421)
->>>>>>> f4ed048c
 
 ## [1.9.3] - 2024-03-16
 
