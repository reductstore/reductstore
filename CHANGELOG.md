# Changelog

All notable changes to this project will be documented in this file.

The format is based on [Keep a Changelog](https://keepachangelog.com/en/1.0.0/),
and this project adheres to [Semantic Versioning](https://semver.org/spec/v2.0.0.html).

## [Unreleased]

### Added

- Pass server information to extensions, [PR-816](https://github.com/reductstore/reductstore/pull/816)
- Integrate ReductSelect v0.1.0, [PR-821](https://github.com/reductstore/reductstore/pull/821)

### Changed

- Add "@" prefix to computed labels, [PR-815](https://github.com/reductstore/reductstore/pull/815)
- Refactor Extension API for multi-line CSV processing, ReductSelect v0.2.0, [PR-823](https://github.com/reductstore/reductstore/pull/823)

<<<<<<< HEAD
### Fixed

- Fix hanging test in batch read module, [PR-830](https://github.com/reductstore/reductstore/pull/830)
=======
## [1.15.3] - 2025-05-26

## Fixed

- Fix lock of write channel for small chunks, [PR-834](https://github.com/reductstore/reductstore/pull/834)
>>>>>>> 2b2ce71b

## [1.15.2] - 2025-05-21

### Changed

- Update Web Console up to v1.10.1, [PR-828](https://github.com/reductstore/reductstore/pull/828)

### Fixed

- Rebuild block index if orphan block descriptor find, [PR-829](https://github.com/reductstore/reductstore/pull/829)

## [1.15.1] - 2025-05-15

### Fixed

- Fix replication of record updates, [PR-822](https://github.com/reductstore/reductstore/pull/822)

## [1.15.0] - 2025-05-07

### Added

- Python client benchmarks in CI, [PR-764](https://github.com/reductstore/reductstore/pull/764)
- RS-629: Extension API v0.1 and core implementation, [PR-762](https://github.com/reductstore/reductstore/pull/762)
- RS-622: Improve Extension API, [PR-779](https://github.com/reductstore/reductstore/pull/779)
- RS-652: `$exists\$has` operator checks multiple labels, [PR-786](https://github.com/reductstore/reductstore/pull/786)
- RS-643: Implement `$each_n` operator, [PR-788](https://github.com/reductstore/reductstore/pull/788)
- RS-644: Implement `$each_t` operator, [PR-792](https://github.com/reductstore/reductstore/pull/792)
- RS-672: Implement `$limit` operator, [PR-793](https://github.com/reductstore/reductstore/pull/793)
- RS-645: Implement `$timestamp` operator, [PR-798](https://github.com/reductstore/reductstore/pull/798)
- RS-646: Enable logging in extensions, [PR-646](https://github.com/reductstore/reductstore/pull/794)


### Changed

- Minimum Rust version to 1.85
- RS-633: Link runtime libraries statically, [PR-761](https://github.com/reductstore/reductstore/pull/761)
- RS-628: Return error if extension not found in query, [PR-780](https://github.com/reductstore/reductstore/pull/780)
- Timout for IO operation 5s, [PR-804](https://github.com/reductstore/reductstore/pull/804)
- Update Web Console up to v1.10, [PR-809](https://github.com/reductstore/reductstore/pull/809)

### Fixed

- RS-660: Fix deadlocks using `current_thread` runtime, [PR-781](https://github.com/reductstore/reductstore/pull/781)
- RS-689: Fix WAL recovery when a block wasn't saved in block index, [PR-785](https://github.com/reductstore/reductstore/pull/785)
- Fix replication recovery from broken record, [PR-795](https://github.com/reductstore/reductstore/pull/795)
- Fix deadlock in replication task, [PR-796](https://github.com/reductstore/reductstore/pull/796)
- Remove broken transaction log through file cache, [PR-799](https://github.com/reductstore/reductstore/pull/799)
- Channel timeout for read operation to prevent hanging readers, [PR-804](https://github.com/reductstore/reductstore/pull/804)

### Internal

- RS-647: Build binaries for Linux and Macos ARM64, [PR-647](https://github.com/reductstore/reductstore/pull/782)

## [1.4.8] - 2025-05-02

### Fixed

- Update Web Console up to 1.9.2 with start/stop query fix, [PR-805](https://github.com/reductstore/reductstore/pull/805)

## [1.4.7] - 2025-04-24

### Fixed

- Ignore the `Content-Length` header when updating labels, [PR-800](https://github.com/reductstore/reductstore/pull/800)

## [1.4.6] - 2025-04-17

### Fixed

- RS-692: Fix removal of replication task after update with invalid configuration, [PR-790](https://github.com/reductstore/reductstore/pull/790)
- RS-669: Fix JSON format in error messages with quotes, [PR-791](https://github.com/reductstore/reductstore/pull/791)

## [1.14.5] - 2025-04-03

### Fixed

- RS-659: Fix replication timeout for large records, [PR-774](https://github.com/reductstore/reductstore/pull/774)
- Fix double sync of block descriptor for a new block, [PR-775](https://github.com/reductstore/reductstore/pull/775)
- Update Web Console up to 1.9.1, [PR-776](https://github.com/reductstore/reductstore/pull/776)

## [1.14.4] - 2025-03-28

### Fixed

- RS-656: Fix replication lock during API HTTP iteration and batching issues, [PR-771](https://github.com/reductstore/reductstore/pull/771)

## [1.14.3] - 2025-03-10

### Fixed

- Fix hanging read query and its channel timeout, [PR-750](https://github.com/reductstore/reductstore/pull/750)

## [1.14.2] - 2025-02-27

### Fixed

- Minimum Rust version to 1.81

## [1.14.1] - 2025-02-27

### Fixed`

- Remove non-existing block from block index, [PR-744](https://github.com/reductstore/reductstore/pull/744)

## [1.14.0] - 2025-02-25

### Added

- RS-550: Support for when condition on replication task, [PR-687](https://github.com/reductstore/reductstore/pull/687)
- RS-531: Arithmetical operators in conditional query, [PR-696](https://github.com/reductstore/reductstore/pull/696)
- RS-530: String operators in conditional query, [PR-705](https://github.com/reductstore/reductstore/pull/705)
- RS-549: `$in/$nin` logical operators in conditional query, [PR-722](https://github.com/reductstore/reductstore/pull/722)
- RS-597: Configuration parameters for batch and HTTP limits, [PR-725](https://github.com/reductstore/reductstore/pull/725)
- RS-243: Configuration parameters for replication timeout and transaction log size, [PR-735](https://github.com/reductstore/reductstore/pull/735)

### Changed

- RS-598: Optimize write operation for small records, [PR-723](https://github.com/reductstore/reductstore/pull/723)
- RS-608: Bump rand to 0.9 and fix compatibility issues, [PR-736](https://github.com/reductstore/reductstore/pull/736)
- Update Web Console up to v1.9.0, [PR-743](https://github.com/reductstore/reductstore/pull/743)

### Fixed

- Fix deadlock in write operation for small records, [PR-724](https://github.com/reductstore/reductstore/pull/724)
- RS-609: Restart replication thread when task settings are updated, [PR-737](https://github.com/reductstore/reductstore/pull/737)

## [1.13.5] - 2025-02-05

### Fixed

- RS-585: Fix performance regression for querying records, [PR-721](https://github.com/reductstore/reductstore/pull/721)

## [1.13.4] - 2025-01-27

### Fixed

- RS-583: Close file descriptors before removing a folder, [PR-714](https://github.com/reductstore/reductstore/pull/714)

## [1.13.3] - 2025-01-21

### Fixed

- RS-555: Close WAL file before removal it from disk, [PR-706](https://github.com/reductstore/reductstore/pull/706)
- RS-583: Remove contents of folder before remove it, [PR-711](https://github.com/reductstore/reductstore/pull/711)

## [1.13.2] - 2025-01-15

### Fixed

- RS-577: Fix parsing of nested conditions, [PR-704](https://github.com/reductstore/reductstore/pull/704)

## [1.13.1] - 2024-12-16

### Changed

- Update Web Console up to v1.8.1 with HARD quota

## [1.13.0] - 2024-12-04

### Added

- RS-439: Snap hooks for new configuration parameters, [PR-628](https://github.com/reductstore/reductstore/pull/628)
- RS-415: Check to prevent replication to the same bucket, [PR-629](https://github.com/reductstore/reductstore/pull/629)
- RS-527: POST /:bucket/:entry/q endpoint to query with JSON request, [PR-635](https://github.com/reductstore/reductstore/pull/635)
- RS-528: Conditional query engine, [PR-640](https://github.com/reductstore/reductstore/pull/640)
- RS-524: Check naming convention before creating or renaming entry, [PR-650](https://github.com/reductstore/reductstore/pull/650)
- RS-545: Implement logical operators in conditional query, [PR-656](https://github.com/reductstore/reductstore/pull/656)
- RS-529: Implement comparison operators in conditional query, [PR-662](https://github.com/reductstore/reductstore/pull/662)
- RS-538: Add strict mode for conditional query, [PR-663](https://github.com/reductstore/reductstore/pull/663)

### Changed

- Update Web Console up to v1.8.0, [PR-655](https://github.com/reductstore/reductstore/pull/655)


### Fixed

- RS-544: Fix keeping quota error, [PR-654](https://github.com/reductstore/reductstore/pull/654)
- Fix replication crash if bucket is removed, [PR-664](https://github.com/reductstore/reductstore/pull/664)
- Fix order of condition operands in object syntax, [PR-670](https://github.com/reductstore/reductstore/pull/670)

### Internal

- Fix CI actions after Ubuntu update, [PR-604](https://github.com/reductstore/reductstore/pull/604)
- RS-536: Update README.md, [PR-649](https://github.com/reductstore/reductstore/pull/649)
- RS-193: Cross-compilation in CI/CD, [PR-651](https://github.com/reductstore/reductstore/pull/651)


## [1.12.4] - 2024-11-20

### Fixed

- RS-539: Fix transaction log file descriptor, [PR-643](https://github.com/reductstore/reductstore/pull/643)
- RS-540: Fix synchronization of a new block, [PR-652](https://github.com/reductstore/reductstore/pull/652)

## [1.12.3] - 2024-10-26

### Fixed

- RS-519: Check bucket name convention when renaming bucket, [PR-616](https://github.com/reductstore/reductstore/pull/616)
- RS-520: Check if bucket provisioned before renaming it, [PR-617](https://github.com/reductstore/reductstore/pull/617)
- RS-521: Sync bucket and entry before renaming them, [PR-521](https://github.com/reductstore/reductstore/pull/618)
- RS-525: Recovering from empty block index, [PR-620](https://github.com/reductstore/reductstore/pull/620)
- RS-523: Fix EOF error when writing and removing data in parallel, [PR-621](https://github.com/reductstore/reductstore/pull/621)

## [1.12.2] - 2024-10-21

### Fixed

- Bad file descriptor error in replication log, [PR-606](https://github.com/reductstore/reductstore/pull/606)
- Deadlock in graceful stop, [PR-607](https://github.com/reductstore/reductstore/pull/607)

## [1.12.1] - 2024-10-17

### Fixed

- Crash when querying removed entry, [PR-605](https://github.com/reductstore/reductstore/pull/605)

## [1.12.0] - 2024-10-04

### Added

- RS-418: Remove record API, [PR-560](https://github.com/reductstore/reductstore/pull/560)
- RS-389: Hard bucket quota, [PR-570](https://github.com/reductstore/reductstore/pull/570)
- RS-413: Block CRC to block index for integrity check, [PR-584](https://github.com/reductstore/reductstore/pull/584)
- RS-454: Check at least one query param to delete records, [PR-595](https://github.com/reductstore/reductstore/pull/595)
- RS-388: Rename entry API, [PR-596](https://github.com/reductstore/reductstore/pull/596)
- RS-419: Rename bucket API, [PR-597](https://github.com/reductstore/reductstore/pull/597)

### Changed

- RS-411: Refactor FileCache, [PR-551](https://github.com/reductstore/reductstore/pull/551)
- RS-412: Refactor BlockCache, [PR-556](https://github.com/reductstore/reductstore/pull/556)
- RS-380: Send uncompleted batch when query is timed out, [PR-558](https://github.com/reductstore/reductstore/pull/558)
- RS-422: Batch update records per block, [PR-559](https://github.com/reductstore/reductstore/pull/559)
- RS-448: Refactor multithreading in storage engine, [PR-573](https://github.com/reductstore/reductstore/pull/573)

### Fixed

- RS-446: Storage engine hanging during replication, [PR-564](https://github.com/reductstore/reductstore/pull/564)
- RS-468: Name of invalid batch header, [PR-586](https://github.com/reductstore/reductstore/pull/586)
- Server shutdown, [PR-557](https://github.com/reductstore/reductstore/pull/557)
- Internal 500 error after removing bucket or entry, [PR-565](https://github.com/reductstore/reductstore/pull/565)
- RS-479: Channel synchronization during write operation in HTTP API, [PR-594](https://github.com/reductstore/reductstore/pull/594)
- Deadlock in continuous query, [PR-598](https://github.com/reductstore/reductstore/pull/598)

### Security

- Bump quinn-proto from 0.11.6 to 0.11.8, [PR-577](https://github.com/reductstore/reductstore/pull/577)

### Internal

- Setup unit tests for main functions, [PR-552](https://github.com/reductstore/reductstore/pull/552)

## [1.11.2] - 2024-09-23

### Fixed

- RS-470: Fix WAL overwrite due to infrequent writing, [PR-576](https://github.com/reductstore/reductstore/pull/576)

## [1.11.1] - 2024-08-23

### Fixed

- RS-429: Fix check for existing late record, [PR-549](https://github.com/reductstore/reductstore/pull/549)
- Fix truncating of a recovered block from WAL, [PR-550](https://github.com/reductstore/reductstore/pull/550)

## [1.11.0] - 2024-08-19

### Added

- RS-31: Change labels via HTTP API, [PR-517](https://github.com/reductstore/reductstore/pull/517)
- RS-385: Add support for CORS configuration, [PR-523](https://github.com/reductstore/reductstore/pull/523)
- Buffers and timeouts for IO operations, [PR-524](https://github.com/reductstore/reductstore/pull/524)
- RS-394: Expose headers in CORS policy, [PR-530](https://github.com/reductstore/reductstore/pull/530)
- RS-359: Block index file and WAL, [PR-533](https://github.com/reductstore/reductstore/pull/533)

### Changed

- RS-333: Transfer the project to ReductSoftware UG, [PR-488](https://github.com/reductstore/reductstore/pull/488)
- Web Console v1.7.0

### Fixed

- RS-364: Mask replication token in logs, [PR-531](https://github.com/reductstore/reductstore/pull/531)
- URL without slash at the end for dest server of replication task, [PR-540](https://github.com/reductstore/reductstore/pull/540)

### Internal

- RS-232: Add replication test to CI, [PR-511](https://github.com/reductstore/reductstore/pull/511)
- RS-274: Add test coverage in CI, [PR-532](https://github.com/reductstore/reductstore/pull/532)

## [1.10.1] - 2024-07-15

### Fixed

- RS-366: Replication of a record larger than max. batch size, [PR-508](https://github.com/reductstore/reductstore/pull/508)

### Internal

- RS-231: Add migration test to CI, [PR-506](https://github.com/reductstore/reductstore/pull/506)

## [1.10.0] - 2024-06-11

### Added

- RS-261: support downsampling parameters `each_n` and `each_s` query
  options, [PR-465](https://github.com/reductstore/reductstore/pull/465)
- RS-311: support downsampling parameters `each_n` and `each_s` in replication
  tasks, [PR-480](https://github.com/reductstore/reductstore/pull/480)

### Removed

- RS-213: `reduct-cli` and dependency from `reduct-rs`, [PR-426](https://github.com/reductstore/reductstore/pull/426)
- Checking "stop before start" in query endpoint, [PR-466](https://github.com/reductstore/reductstore/pull/466)

### Security

- Bump `rustls` from 0.21.10 to 0.21.12, [PR-432](https://github.com/reductstore/reductstore/pull/432)

### Changed

- RS-262: Reduce number of open/close file operations, [PR-453](https://github.com/reductstore/reductstore/pull/453)
- RS-88: Batch records before replicating them, [PR-478](https://github.com/reductstore/reductstore/pull/478)
- Update web console up to 1.6.1, [PR-484](https://github.com/reductstore/reductstore/pull/484)

### Fixed

- Fix removing invalid blocks at start, [PR-454](https://github.com/reductstore/reductstore/pull/454)
- RS-300: mark initial token as provisioned, [PR-479](https://github.com/reductstore/reductstore/pull/479)

## [1.9.5] - 2024-04-08

### Fixed

- RS-241: Fix replication and transaction log
  initialization, [PR-431](https://github.com/reductstore/reductstore/pull/431)

### Changed

- RS-239: Override errored records if they have the same
  size, [PR-428](https://github.com/reductstore/reductstore/pull/428)

### Security

- Vulnerable to degradation of service with CONTINUATION
  Flood, [PR-430](https://github.com/reductstore/reductstore/pull/430)

## [1.9.4] - 2024-03-29

### Fixed

- RS-233: fix wrong order of timestamps in batched write
  request, [PR-421](https://github.com/reductstore/reductstore/pull/421)

## [1.9.3] - 2024-03-16

### Fixed

- RS-221: fix body draining in write a record and batch
  edpoints, [PR-418](https://github.com/reductstore/reductstore/pull/418)

## [1.9.2] - 2024-03-15

### Fixed

- RS-218: fix block migration, [PR-416](https://github.com/reductstore/reductstore/pull/416)

## [1.9.1] - 2024-03-09

### Fixed

- Fix build on ARM32, [PR-411](https://github.com/reductstore/reductstore/pull/411)

## [1.9.0] - 2024-03-08

### Added

- RS-156: Support for commercial license, [PR-400](https://github.com/reductstore/reductstore/pull/400)
- RS-187: Speed up startup time, [PR-402](https://github.com/reductstore/reductstore/pull/403/)

### Changed

- reduct-rs: Move `reduct-rs` to separated repository, [PR-395](https://github.com/reductstore/reductstore/pull/395)
- RS-95: Update `axum` up to 0.7, [PR-401](https://github.com/reductstore/reductstore/pull/401)
- Update Web Console to v1.5.0, [PR-406](https://github.com/reductstore/reductstore/pull/406)
- RS-198: improve error message for expired query id, [PR-408](https://github.com/reductstore/reductstore/pull/408)

### Fixed

- RS-195: check path and query before unwrap them in
  middleware, [PR-407](https://github.com/reductstore/reductstore/pull/407)

### Security

- Bump mio from 0.8.10 to 0.8.11, [PR-409](https://github.com/reductstore/reductstore/pull/409)

## [1.8.2] - 2024-02-10

### Fixed

- RS-162: Fix locked block by read/write operation, [PR-398](https://github.com/reductstore/reductstore/pull/398)
- RS-155: Wait for incomplete records during replication, [PR-399](https://github.com/reductstore/reductstore/pull/399)

## [1.8.1] - 2024-01-28

### Fixed

- Stuck last replication error, [PR-393](https://github.com/reductstore/reductstore/pull/393)

## [1.8.0] - 2024-01-24

### Added

- reductstore: Cargo feature `web-console` to build without Web
  Console, [PR-365](https://github.com/reductstore/reductstore/pull/365)
- reductstore: Web Console v1.4.0
- reduct-cli: `bucket` command to manage buckets, [PR-367](https://github.com/reductstore/reductstore/pull/367)
- reductstore: Data replication, [PR-377](https://github.com/reductstore/reductstore/pull/377)
- reductstore: CRUD API and diagnostics for replication, [PR-380](https://github.com/reductstore/reductstore/pull/380)
- reduct-rs: Implement replication API, [PR-391](https://github.com/reductstore/reductstore/pull/391)

### Fixed

- reductstore: Stop downloading Web Console at docs.rs
  build, [PR-366](https://github.com/reductstore/reductstore/pull/366)
- reductstore: Sync write tasks with HTTP API to avoid unfinished
  records, [PR-374](https://github.com/reductstore/reductstore/pull/374)
- reductstore: Re-create a transaction log of replication if it is
  broken, [PR-379](https://github.com/reductstore/reductstore/pull/379)
- reductstore: Status for unfinished records, [PR-381](https://github.com/reductstore/reductstore/pull/381)
- reductstore: Discard replication for any storage errors, [PR-382](https://github.com/reductstore/reductstore/pull/382)
- reductstore: CPU consumption for replication, [PR-383](https://github.com/reductstore/reductstore/pull/383)
- reductstore: GET /api/v1/replications/:replication_name empty
  diagnostics, [PR-384](https://github.com/reductstore/reductstore/pull/384)
- reductstore: Error counting in replication diagnostics, [PR-385](https://github.com/reductstore/reductstore/pull/385)
- reductstore: Discard transaction from replication log if remote bucket is
  available, [PR-386](https://github.com/reductstore/reductstore/pull/386)
- reductstore: Use only HTTP1 for replication engine, [PR-388](https://github.com/reductstore/reductstore/pull/388)
- reductstore: Mask access token for remote instance in
  replication, [PR-390](https://github.com/reductstore/reductstore/pull/390)

### Changed

- reductstore: Refactor read and write operation with tokio
  channels, [PR-370](https://github.com/reductstore/reductstore/pull/370)
- docs: update link to new website, [PR-375](https://github.com/reductstore/reductstore/pull/375)
- reductstore: Update Web Console to v1.4.1, [PR-389](https://github.com/reductstore/reductstore/pull/389)

### Removed

- docs: remove /docs with GitBook docs, [PR-376](https://github.com/reductstore/reductstore/pull/376)

## [1.7.3] - 2023-11-08

### Fixed

- reductstore: Fix entry size calculation, [PR-373](https://github.com/reductstore/reductstore/pull/373)

## [1.7.2] - 2023-11-01

### Fixed

- reduct-rs: Fix query URL in ReductClient, [PR-372](https://github.com/reductstore/reductstore/pull/372)

## [1.7.1] - 2023-10-29

### Fixed

- reductstore: Wrong size calculation if a block could not be
  removed, [PR-371](https://github.com/reductstore/reductstore/pull/371)

## [1.7.0] - 2023-10-06

### Added

- reduct-cli: `alias` and `server` commands, [PR-343](https://github.com/reductstore/reductstore/pull/343)
-

reduct-rs: `ReductClient.url`, `ReductClient.token`, `ReductCientBuilder.try_build` [PR-350](https://github.com/reductstore/reductstore/pull/350)

- reductstore: `healthcheck` to buildx.Dockerfile, [PR-350](https://github.com/reductstore/reductstore/pull/350)
- reductstore: provisioning with environment variables, [PR-352](https://github.com/reductstore/reductstore/pull/352)
- reductstore,reduct-rs: batched write API, [PR-355](https://github.com/reductstore/reductstore/pull/355)

### Changed

- reductstore: Update dependencies, min. rust v1.67.0, [PR-341](https://github.com/reductstore/reductstore/pull/341)
- reductstore: Use Web Console v1.3.0, [PR-345](https://github.com/reductstore/reductstore/pull/342)
- reductstore: Move some Python API tests in Rust part, [PR-351](https://github.com/reductstore/reductstore/pull/351)
- reduct-base: Rename `HttpError` -> `ReductError`, [PR-350](https://github.com/reductstore/reductstore/pull/350)
- docs: update Getting Started, [PR-358](https://github.com/reductstore/reductstore/pull/358)

### Fixed

- reduct-rs: Normalize instance URL
  in `ClientBuilder.url`, [PR-343](https://github.com/reductstore/reductstore/pull/343)

## [1.6.2] - 2023-09-20

### Fixed

- reductstore: Panic for a bad time interval
  in `GET /b/:bucket/:entry/q`, [PR-357](https://github.com/reductstore/reductstore/pull/357)

## [1.6.1] - 2023-08-28

### Fixed

- reductstore: README and LICENSE in reductstore crate, [PR-347](https://github.com/reductstore/reductstore/pull/347)

### Security

- reductstore: Update `rustls` with
  patched `rustls-webpki`, [PR-349](https://github.com/reductstore/reductstore/pull/349)

## [1.6.0] - 2023-08-14

### Added

- reductstore: Build docker image for ARM32 platform, [PR-328](https://github.com/reductstore/reductstore/pull/328)
- reductstore,reduct-rs: Removing entries from bucket, [PR-334](https://github.com/reductstore/reductstore/pull/334)
- reductstore,reduct-rs: Limit parameter in query request, [PR-335](https://github.com/reductstore/reductstore/pull/335)
- reduct-rs: Server API for Client SDK, [PR-321](https://github.com/reductstore/reductstore/pull/321)
- reduct-rs: Token API for Client SDK, [PR-322](https://github.com/reductstore/reductstore/pull/322)
- reduct-rs: Bucket API for Client SDK, [PR-323](https://github.com/reductstore/reductstore/pull/323)
- reduct-rs: Entry API for Client SDK, [PR-326](https://github.com/reductstore/reductstore/pull/326)
- reduct-rs: Examples and docs, [PR-333](https://github.com/reductstore/reductstore/pull/333)

### Changed

- reductstore: Refactor `http_frontend` module, [PR-306](https://github.com/reductstore/reductstore/pull/306)
- reductstore: Cache last block to reduce read operations, [PR-318](https://github.com/reductstore/reductstore/pull/318)
- reductstore: Grained HTTP components, [PR-319](https://github.com/reductstore/reductstore/pull/319)
- reductstore: Default maximum records in block 256, [PR-320](https://github.com/reductstore/reductstore/pull/320)
- reductstore: BUSL-1.1 license, [PR-337](https://github.com/reductstore/reductstore/pull/337)
- reductstore: Update README.md, [PR-338](https://github.com/reductstore/reductstore/pull/338)
- all: Organize workspaces, [PR-310](https://github.com/reductstore/reductstore/pull/310)

### Removed

- reductstore: `native-tls` dependency (only `rustls`), [PR-315](https://github.com/reductstore/reductstore/pull/315)

### Fixed

- reductstore: Partial bucket settings, [PR-325](https://github.com/reductstore/reductstore/pull/325)

## [1.5.1] - 2023-07-17

### Fixed

- Handle empty or broken block descriptor, [PR-317](https://github.com/reductstore/reductstore/pull/317)

## [1.5.0] - 2023-06-30

### Added

- `x-reduct-api` header to get quick version number in Major.Minor
  format, [PR-291](https://github.com/reductstore/reductstore/pull/291)
- `GET /api/v1/:bucket/:entry/batch` endpoint to read a bunch of
  records, [PR-294](https://github.com/reductstore/reductstore/pull/294)
- `HEAD /api/v1/b/:bucket_name/:entry_name` and `HEAD /api/v1/b/:bucket_name/:entry_name/batch`
  endpoints, [PR-296]https://github.com/reductstore/reductstore/pull/296)

### Changed

- Concise format for headers in `GET /api/v1/:bucket/:entry/batch`
  response, [PR-298](https://github.com/reductstore/reductstore/pull/298)

## [1.4.1] - 2023-06-27

### Fixed

- Stuck empty entries, [PR-302](https://github.com/reductstore/reductstore/pull/302)

## [1.4.0] - 2023-06-09

### Fixed

- Panic when an invalid utf-8 received as a label value, [PR-290](https://github.com/reductstore/reductstore/pull/290)
- Writing record for clients which don't support for Expect
  header, [PR-293](https://github.com/reductstore/reductstore/pull/293)

## [1.4.0-beta.1] - 2023-06-03

### Changed

- Update web console to 1.2.2, [PR-287](https://github.com/reductstore/reductstore/pull/287)

### Fixed

- Parsing non-string quota type, [PR-286](https://github.com/reductstore/reductstore/pull/286)
- Show file paths in logs without registry path, [PR-288](https://github.com/reductstore/reductstore/pull/288)

## [1.4.0-alpha.3] - 2023-05-29

### Fixed

- Return `init-token` to token list, [PR-280](https://github.com/reductstore/reductstore/pull/280)
- First query ID is 1, [PR-281](https://github.com/reductstore/reductstore/pull/281)
- Showing permissions in `GET /api/v1/tokens`, [PR-282](https://github.com/reductstore/reductstore/pull/282)
- Remove removed bucket from token permissions, [PR-283](https://github.com/reductstore/reductstore/pull/283)
- Build on Windows and macOS, [PR-284](https://github.com/reductstore/reductstore/pull/284)

## [1.4.0-alpha.2] - 2023-05-26

### Fixed

- Cargo package, [PR-278](https://github.com/reductstore/reductstore/pull/278)

## [1.4.0-alpha.1] - 2023-05-22

### Added

- Continuous query `GET /api/v1/:bucket/:entry/q?continuous=true|false`,
  [PR-248](https://github.com/reductstore/reductstore/pull/248)
- Build ARM64 Docker image
- Integration of Rust, [PR-251](https://github.com/reductstore/reductstore/pull/251)
- Print build commit and date in logs, [PR-271](https://github.com/reductstore/reductstore/pull/271)
- Re-build ARM64 Docker image for Rust, [PR-274](https://github.com/reductstore/reductstore/pull/274)
- Publish crate to crates.io, [PR-275](https://github.com/reductstore/reductstore/pull/275)

### Changed

- New public Docker repository `reduct/store`, [PR-246](https://github.com/reductstore/reductstore/pull/246)
- Speed up loading entries at start, [PR-250](https://github.com/reductstore/reductstore/pull/250)
- Rewrite static asset management in Rust, [PR-252](https://github.com/reductstore/reductstore/pull/252)
- Rewrite token authentication module in Rust, [PR-255](https://github.com/reductstore/reductstore/pull/255)
- Rewrite storage module in Rust, [PR-257](https://github.com/reductstore/reductstore/pull/257)
- Rewrite HTTP layer in Rust, [PR-259](https://github.com/reductstore/reductstore/pull/259)

### Removed

- Disable Windows and Macos builds because of migration on
  Rust, [PR-251](https://github.com/reductstore/reductstore/pull/251)

### Fixed

- GET /api/v1/me endpoint for disabled authentication, [PR-245](https://github.com/reductstore/reductstore/pull/245)
- Error handling when a client closes a connection, [PR-263](https://github.com/reductstore/reductstore/pull/263)
- Allow null quota type in bucket settings, [PR-264](https://github.com/reductstore/reductstore/pull/264)
- Writing belated data, [PR-265](https://github.com/reductstore/reductstore/pull/265)
- Fix searching record by timestamp, [PR-266](https://github.com/reductstore/reductstore/pull/266)
- Graceful shutdown, [PR-267](https://github.com/reductstore/reductstore/pull/267)
- Access to a block descriptor from several threads, [PR-268](https://github.com/reductstore/reductstore/pull/268)
- Handling unix SIGTERM signal, [PR-269](https://github.com/reductstore/reductstore/pull/269)
- Encoding non-text assets of Web Console, [PR-270](https://github.com/reductstore/reductstore/pull/270)
- Pass hash commit into docker image, [PR-272](https://github.com/reductstore/reductstore/pull/272)
- Build snap package in CI, [PR-273](https://github.com/reductstore/reductstore/pull/273)

## [1.3.2] - 2023-03-10

### Added

- Build and publish snap, [PR-241](https://github.com/reductstore/reductstore/pull/241)

### Changed

- Fetch Web Console from cmake, [PR-239](https://github.com/reductstore/reductstore/pull/239)
- Install snap as a daemon, [PR-240](https://github.com/reductstore/reductstore/pull/240)

### Fixed

- Begin time 0 is valid for a block, [PR-242](https://github.com/reductstore/reductstore/pull/242)

## [1.3.1] - 2023-02-03

### Fixed

- Querying when a block doesn't have records for certain
  labels, [PR-235](https://github.com/reductstore/reductstore/pull/235)

## [1.3.0] - 2023-01-26

### Added

- Labels for  `POST|GET /api/v1/:bucket/:entry` as headers with
  prefix `x-reduct-label-`, [PR-224](https://github.com/reductstore/reductstore/pull/224)
- `include-<label>` and `exclude-<label>` query parameters for query endpoint
  `GET /api/v1/:bucket/:entry/q`, [PR-226](https://github.com/reductstore/reductstore/pull/226)
- Store the `Content-Type` header received for a record while writing it, so that the record may be returned with the
  same header, [PR-231](https://github.com/reductstore/reductstore/pull/231)

### Changed

- Project license AGPLv3 to MPL-2.0, [PR-221](https://github.com/reductstore/reductstore/pull/221)
- Rename error header `-x-reduct-error`
  to `x-reduct-error`, [PR-230](https://github.com/reductstore/reductstore/pull/230)
- Update Web Console to v1.2.0, [PR-232](https://github.com/reductstore/reductstore/pull/232)

## [1.2.3] - 2023-01-02

### Fixed

- Crashing when post request is aborted by client, [PR-223](https://github.com/reductstore/reductstore/pull/223)

## [1.2.2] - 2022-12-20

### Fixed

- Token validation for anonymous access, [PR-217](https://github.com/reductstore/reductstore/pull/217)

## [1.2.1] - 2022-12-19

### Fixed

- Docker image command

## [1.2.0] - 2022-12-18

### Added:

- `GET /api/v1/me` endpoint to get current
  permissions, [PR-202](https://github.com/reductstore/reductstore/pull/208)
- Send error message in `-x-reduct-error`header [PR-213](https://github.com/reductstore/reductstore/pull/213)

### Changed:

- Consistent token and bucket management, [PR-208](https://github.com/reductstore/reductstore/pull/208)
- Rebranding: update project name, CMakeTargets and docs, [PR-215](https://github.com/reductstore/reductstore/pull/215)

### Fixed:

- HTTP statuses for `GET /api/v1/:bucket/:entry/q` and `POST /api/v1/:bucket/:entry`
  , [PR-212](https://github.com/reductstore/reductstore/pull/212)

## [1.1.1] - 2022-12-08

### Fixed:

- A crush when we handle input chunks after an HTTP
  error, [PR-206](https://github.com/reductstore/reductstore/pull/206)

## [1.1.0] - 2022-11-27

### Added:

- Implement Token API, [PR-199](https://github.com/reductstore/reductstore/pull/199)

### Fixed:

- Link to Entry API in documentation, [PR-194](https://github.com/reductstore/reductstore/pull/194)
- No error body for HEAD `/b/:bucket_name`, [PR-196](https://github.com/reductstore/reductstore/pull/196)
- Use `GET /tokens` instead of `/tokens/list`, [PR-200](https://github.com/reductstore/reductstore/pull/200)

### Changed:

- Always override init-token, [PR-201](https://github.com/reductstore/reductstore/pull/201)
- Update Web Console to v1.1.0, [PR-204](https://github.com/reductstore/reductstore/pull/204)

## [1.0.1] - 2022-10-09

### Added:

- Print 404 error to logs in debug mode, [PR-187](https://github.com/reductstore/reductstore/pull/187)

### Fixed:

- Build MacOs in pipeline, [PR-188](https://github.com/reductstore/reductstore/pull/188)
- Parsing endpoint url to print it in logs, [PR-190](https://github.com/reductstore/reductstore/pull/190)
- Handling negative timestamps, [PR-191](https://github.com/reductstore/reductstore/pull/191)

## [1.0.0] - 2022-10-03

### Added:

- Web Console v1.0.0. [PR-184](https://github.com/reductstore/reductstore/pull/184)

### Removed:

- GET `/bucketname/entryname/list` endpoint, [PR-164](https://github.com/reductstore/reductstore/pull/164)
- POST `/auth/refresh` endpoint, [PR-177](https://github.com/reductstore/reductstore/pull/177)

### Changed:

- Refactor HTTP API layer, [PR-179](https://github.com/reductstore/reductstore/pull/179)
- Prefix `/api/v1/` for all endpoints, [PR-182](https://github.com/reductstore/reductstore/pull/182)

### Fixed:

- Segfault during overriding a record, [PR-183](https://github.com/reductstore/reductstore/pull/183)
- Access to Web Console when authentication is
  enabled, [PR-185](https://github.com/reductstore/reductstore/pull/185)

### Security:

- Check bucket and entry name with regex, [PR-181](https://github.com/reductstore/reductstore/pull/181)

## [0.9.0] - 2022-09-18

### Added:

- Build a static executable for AMD64 and upload it to release from
  CI, [PR-171](https://github.com/reductstore/reductstore/pull/171)
- Build on MacOS, [PR-173](https://github.com/reductstore/reductstore/pull/173)
- Build on Windows, [PR-174](https://github.com/reductstore/reductstore/pull/174)

### Changed:

- Web Console v0.5.0, [PR-175](https://github.com/reductstore/reductstore/pull/175)

## [0.8.0] - 2022-08-26

### Added:

- Web Console v0.4.0
- `Connection` header, [PR-154](https://github.com/reductstore/reductstore/pull/154)
- Publish image to DockerHub, [PR-162](https://github.com/reductstore/reductstore/pull/162)
- Use API token as an access token, [PR-167](https://github.com/reductstore/reductstore/pull/167)

### Fixed:

- Ignoring error code after a failed bucket update, [PR-161](https://github.com/reductstore/reductstore/pull/161)
- Infinite loop in Bucket::KeepQuota, [PR-146](https://github.com/reductstore/reductstore/pull/146)
- Waiting data from HTTP client if it aborts
  connection, [PR-151](https://github.com/reductstore/reductstore/pull/151)
- Writing record when current block is broken, [PR-15-](https://github.com/reductstore/reductstore/pull/153)
- Closing uSocket, [PR-154](https://github.com/reductstore/reductstore/pull/154)
- Removing broken block when it keeps quota, [PR-155](https://github.com/reductstore/reductstore/pull/155)
- Sending headers twice, [PR-156](https://github.com/reductstore/reductstore/pull/156)
- Direction to `cd` into the `build/` directory while building the server
  locally, [PR-159](https://github.com/reductstore/reductstore/pull/159)

### Changed:

- Duplication of timestamps is not allowed, [PR-147](https://github.com/reductstore/reductstore/pull/147)
- Update dependencies, [PR-163](https://github.com/reductstore/reductstore/pull/163)

### Deprecated:

- GET `/auth/refersh` endpoint and access token, [PR-167](https://github.com/reductstore/reductstore/pull/167)

## [0.7.1] - 2022-07-30

### Fixed:

- Opening Web Console, [PR-143](https://github.com/reductstore/reductstore/pull/143)

## [0.7.0] - 2022-07-29

### Added:

- Web Console v0.3.0, [PR-133](https://github.com/reductstore/reductstore/pull/133)
- GET `/b/:bucket/:entry/q?` endpoint for iterating
  data, [PR-141](https://github.com/reductstore/reductstore/pull/141)

### Changed:

- Use `Keep a log` format for CHANGELOG, [PR-136](https://github.com/reductstore/reductstore/pull/136)
- SI for max block and read chunk sizes, [PR-137](https://github.com/reductstore/reductstore/pull/137)
- SHA256 hash for API token is optional, [PR-139](https://github.com/reductstore/reductstore/pull/139)

### Fixed:

- Typo in API documentation, [PR-124](https://github.com/reductstore/reductstore/pull/124)
- Style in documentation, [PR-129](https://github.com/reductstore/reductstore/pull/129)

## [0.6.1] - 2022-06-25

### Added:

- Use Web Console v0.2.1, [PR-120](https://github.com/reductstore/reductstore/pull/120)

## [0.6.0] - 2022-06-25

### Added:

- `Content-Type` header to responses, [PR-107](https://github.com/reductstore/reductstore/pull/107)
- `max_block_records` to bucket settings, [PR-108](https://github.com/reductstore/reductstore/pull/108)
- HEAD `/alive` method for health check, [PR-114](https://github.com/reductstore/reductstore/pull/114)

### Changed:

- Filter unfinished records in GET /b/:bucket/:entry/list
  endpoint, [PR-106](https://github.com/reductstore/reductstore/pull/106)

### Fixed:

- Web Console for RS_API_BASE_PATH, [PR-92](https://github.com/reductstore/reductstore/pull/92)
- Wasting disk space in XFS filesystem, [PR-100](https://github.com/reductstore/reductstore/pull/100)
- Base path in server url, [PR-105](https://github.com/reductstore/reductstore/pull/105)
- Updating record state in asynchronous write
  operation, [PR-109](https://github.com/reductstore/reductstore/pull/109)
- SEGFAULT when entry removed but async writer is
  alive, [PR-110](https://github.com/reductstore/reductstore/pull/110)
- Removing a block with active readers or
  writers, [PR-111](https://github.com/reductstore/reductstore/pull/111)
- Loading bucket settings from disk, [PR-112](https://github.com/reductstore/reductstore/pull/112)
- 404 error for react routes, [PR-116](https://github.com/reductstore/reductstore/pull/116)
- No token error message, [PR-118](https://github.com/reductstore/reductstore/pull/118)
- Updating bucket settings, [PR-119](https://github.com/reductstore/reductstore/pull/119)
- Benchmarks and refactor block management [PR-99](https://github.com/reductstore/reductstore/pull/99)
- CURL to deploy image [PR-104](https://github.com/reductstore/reductstore/pull/104)

### Changed:

- Optimise write operation, [PR-96](https://github.com/reductstore/reductstore/pull/96)
- Disable SSL verification in API tests, [PR-113](https://github.com/reductstore/reductstore/pull/113)

## [0.5.1] - 2022-05-24

### Fixed:

- GET `/b/:bucket/:entry` to avoid creating an empty
  entry, [PR-95](https://github.com/reductstore/reductstore/pull/95)
- Update of bucket settings, [PR-138](https://github.com/reductstore/reductstore/pull/138)

## [0.5.0] - 2022-05-15

### Added:

- Web Console, [PR-77](https://github.com/reductstore/reductstore/pull/77)
- Add default settings for a new bucket in GET /info, [PR-87](https://github.com/reductstore/reductstore/pull/87)
- Link to JS SDK to documentation, [PR-88](https://github.com/reductstore/reductstore/pull/88)

### Changed:

- Only HTTP errors 50x in the logs, [PR-84](https://github.com/reductstore/reductstore/issues/84)

### Fixed:

- CORS functionality, [PR-72](https://github.com/reductstore/reductstore/pull/72)
- Quota policy, [PR-83](https://github.com/reductstore/reductstore/pull/83)

## [0.4.3] - 2022-05-01

### Fixed:

- Sending big blobs [PR-80](https://github.com/reductstore/reductstore/pull/80)
- Handling offset in tryEnd [PR-81](https://github.com/reductstore/reductstore/pull/81)

## [0.4.2] - 2022-04-30

### Fixed:

- Deadlock during sending data, [PR-78](https://github.com/reductstore/reductstore/pull/78)

## [0.4.1] - 2022-04-04

### Fixed:

- Timestamp for oldest record, [PR-68](https://github.com/reductstore/reductstore/pull/68)

## [0.4.0] - 2022-04-01

### Added:

- Asynchronous write/read operations with data blocks, [PR-62](https://github.com/reductstore/reductstore/pull/62)

### Fixed:

- Searching start block in Entry List request, [PR-61](https://github.com/reductstore/reductstore/pull/61)
- Aborting GET requests, [PR-64](https://github.com/reductstore/reductstore/pull/64)

### Changed:

- Block structure in entry, [PR-58](https://github.com/reductstore/reductstore/pull/58)

## [0.3.0]  - 2022-03-14

### Added

- Secure HTTP, [PR-49](https://github.com/reductstore/reductstore/pull/49)
- Stats and list entries to GET /b/:bucket method with
  , [PR-51](https://github.com/reductstore/reductstore/pull/51)
- Access to the latest record, [PR-53](https://github.com/reductstore/reductstore/pull/53)

### Fixed:

- Sending two responses for HTTP error, [PR-48](https://github.com/reductstore/reductstore/pull/48)

### Changed:

- Replace nholmann/json with Protobuf, [PR-47](https://github.com/reductstore/reductstore/pull/47)

## [0.2.1] - 2022-03-07

### Fixed:

* Crushing when API token is wrong, [PR-42](https://github.com/reductstore/reductstore/pull/42)
* Order of authentication checks, [PR-43](https://github.com/reductstore/reductstore/pull/43)

## [0.2.0] - 2022-02-26

### Added:

- HEAD method to Bucket API, [PR-30](https://github.com/reductstore/reductstore/pull/30)
- Extends information from GET method of Server API, [PR-33](https://github.com/reductstore/reductstore/pull/33)
- GET /list end point to browse buckets, [PR-34](https://github.com/reductstore/reductstore/pull/34)
- Bearer token authentication, [PR-36](https://github.com/reductstore/reductstore/pull/36)

### Changed:

- PUT method of Bucket API has optional parameters, [PR-32](https://github.com/reductstore/reductstore/pull/32)

### Fixed:

- Docker build on ARM32, [PR-29](https://github.com/reductstore/reductstore/pull/29)
- IBucket::List error 500 for timestamps between
  blocks, [PR-31](https://github.com/reductstore/reductstore/pull/31)
- Wrong parameters in Entry API documentation, [PR-38](https://github.com/reductstore/reductstore/pull/38)

## [0.1.1] - 2022-02-13

### Fixed:

- Default folder for data in Docker image, [PR-23](https://github.com/reductstore/reductstore/pull/23)

## [0.1.0] - 2022-01-24

- Initial release with basic HTTP API and FIFO bucket quota


[Unreleased]: https://github.com/reductstore/reductstore/compare/v1.15.3...HEAD

[1.15.3]: https://github.com/reductstore/reductstore/compare/v1.15.2...v1.15.3

[1.15.2]: https://github.com/reductstore/reductstore/compare/v1.15.1...v1.15.2

[1.15.1]: https://github.com/reductstore/reductstore/compare/v1.15.0...v1.15.1

[1.15.0]: https://github.com/reductstore/reductstore/compare/v1.14.8...v1.15.0

[1.14.8]: https://github.com/reductstore/reductstore/compare/v1.14.7...v1.14.8

[1.14.7]: https://github.com/reductstore/reductstore/compare/v1.14.6...v1.14.7

[1.14.6]: https://github.com/reductstore/reductstore/compare/v1.14.5...v1.14.6

[1.14.5]: https://github.com/reductstore/reductstore/compare/v1.14.4...v1.14.5

[1.14.4]: https://github.com/reductstore/reductstore/compare/v1.14.3...v1.14.4

[1.14.3]: https://github.com/reductstore/reductstore/compare/v1.14.2...v1.14.3

[1.14.2]: https://github.com/reductstore/reductstore/compare/v1.14.1...v1.14.2

[1.14.1]: https://github.com/reductstore/reductstore/compare/v1.14.0...v1.14.1

[1.14.0]: https://github.com/reductstore/reductstore/compare/v1.13.5...v1.14.0

[1.13.5]: https://github.com/reductstore/reductstore/compare/v1.13.4...v1.13.5

[1.13.4]: https://github.com/reductstore/reductstore/compare/v1.13.3...v1.13.4

[1.13.3]: https://github.com/reductstore/reductstore/compare/v1.13.2...v1.13.3

[1.13.2]: https://github.com/reductstore/reductstore/compare/v1.13.1...v1.13.2

[1.13.1]: https://github.com/reductstore/reductstore/compare/v1.13.0...v1.13.1

[1.13.0]: https://github.com/reductstore/reductstore/compare/v1.12.4...v1.13.0

[1.12.4]: https://github.com/reductstore/reductstore/compare/v1.12.3...v1.12.4

[1.12.3]: https://github.com/reductstore/reductstore/compare/v1.12.2...v1.12.3

[1.12.2]: https://github.com/reductstore/reductstore/compare/v1.12.1...v1.12.2

[1.12.1]: https://github.com/reductstore/reductstore/compare/v1.12.0...v1.12.1

[1.12.0]: https://github.com/reductstore/reductstore/compare/v1.11.1...v1.12.0

[1.11.2]: https://github.com/reductstore/reductstore/compare/v1.11.1...v1.11.2

[1.11.1]: https://github.com/reductstore/reductstore/compare/v1.11.0...v1.11.1

[1.11.0]: https://github.com/reductstore/reductstore/compare/v1.10.1...v1.11.0

[1.10.1]: https://github.com/reductstore/reductstore/compare/v1.10.0...v1.10.1

[1.10.0]: https://github.com/reductstore/reductstore/compare/v1.9.5...v1.10.0

[1.9.5]: https://github.com/reductstore/reductstore/compare/v1.9.4...v1.9.5

[1.9.4]: https://github.com/reductstore/reductstore/compare/v1.9.3...v1.9.4

[1.9.3]: https://github.com/reductstore/reductstore/compare/v1.9.2...v1.9.3

[1.9.2]: https://github.com/reductstore/reductstore/compare/v1.9.1...v1.9.2

[1.9.1]: https://github.com/reductstore/reductstore/compare/v1.9.0...v1.9.1

[1.9.0]: https://github.com/reductstore/reductstore/compare/v1.8.2...v1.9.0

[1.8.2]: https://github.com/reductstore/reductstore/compare/v1.8.1...v1.8.2

[1.8.1]: https://github.com/reductstore/reductstore/compare/v1.8.0...v1.8.1

[1.8.0]: https://github.com/reductstore/reductstore/compare/v1.7.3...v1.8.0

[1.7.3]: https://github.com/reductstore/reductstore/compare/v1.7.2...v1.7.3

[1.7.2]: https://github.com/reductstore/reductstore/compare/v1.7.1...v1.7.2

[1.7.1]: https://github.com/reductstore/reductstore/compare/v1.7.0...v1.7.1

[1.7.0]: https://github.com/reductstore/reductstore/compare/v1.6.2...v1.7.0

[1.6.2]: https://github.com/reductstore/reductstore/compare/v1.6.1...v1.6.2

[1.6.1]: https://github.com/reductstore/reductstore/compare/v1.6.0...v1.6.1

[1.6.0]: https://github.com/reductstore/reductstore/compare/v1.5.1...v1.6.0

[1.5.1]: https://github.com/reductstore/reductstore/compare/v1.5.0...v1.5.1

[1.5.0]: https://github.com/reductstore/reductstore/compare/v1.4.1...v1.5.0

[1.4.1]: https://github.com/reductstore/reductstore/compare/v1.4.0...v1.4.1

[1.4.0]: https://github.com/reductstore/reductstore/compare/v1.4.0-beta.1...v1.4.0

[1.4.0-beta.1]: https://github.com/reductstore/reductstore/compare/v1.4.0-alpha.2...v1.4.0-beta.1

[1.4.0-alpha.2]: https://github.com/reductstore/reductstore/compare/v1.4.0-alpha.1...v1.4.0-alpha.2

[1.4.0-alpha.1]: https://github.com/reductstore/reductstore/compare/v1.3.2...v1.4.0-alpha.1

[1.3.2]: https://github.com/reductstore/reductstore/compare/v1.3.1...v1.3.2

[1.3.1]: https://github.com/reductstore/reductstore/compare/v1.3.0...v1.3.1

[1.3.0]: https://github.com/reductstore/reductstore/compare/v1.2.3...v1.3.0

[1.2.3]: https://github.com/reductstore/reductstore/compare/v1.2.2...v1.2.3

[1.2.2]: https://github.com/reductstore/reductstore/compare/v1.2.1...v1.2.2

[1.2.1]: https://github.com/reductstore/reductstore/compare/v1.2.0...v1.2.1

[1.2.0]: https://github.com/reductstore/reductstore/compare/v1.1.1...v1.2.0

[1.1.1]: https://github.com/reductstore/reductstore/compare/v1.1.0...v1.1.1

[1.1.0]: https://github.com/reductstore/reductstore/compare/v1.0.0...v1.1.0

[1.0.1]: https://github.com/reductstore/reductstore/compare/v1.0.0...v1.0.1

[1.0.0]: https://github.com/reductstore/reductstore/compare/v0.9.0...v1.0.0

[0.9.0]: https://github.com/reductstore/reductstore/compare/v0.8.0...v0.9.0

[0.8.0]: https://github.com/reductstore/reductstore/compare/v0.7.1...v0.8.0

[0.7.1]: https://github.com/reductstore/reductstore/compare/v0.7.0...v0.7.1

[0.7.0]: https://github.com/reductstore/reductstore/compare/v0.6.1...v0.7.0

[0.6.1]: https://github.com/reductstore/reductstore/compare/v0.6.0...v0.6.1

[0.6.0]: https://github.com/reductstore/reductstore/compare/v0.5.1...v0.6.0

[0.5.1]: https://github.com/reductstore/reductstore/compare/v0.5.0...v0.5.1

[0.5.0]: https://github.com/reductstore/reductstore/compare/v0.4.3...v0.5.0

[0.4.3]: https://github.com/reductstore/reductstore/compare/v0.4.2...v0.4.3

[0.4.2]: https://github.com/reductstore/reductstore/compare/v0.4.1...v0.4.2

[0.4.1]: https://github.com/reductstore/reductstore/compare/v0.4.0...v0.4.1

[0.4.0]: https://github.com/reductstore/reductstore/compare/v0.3.0...v0.4.0

[0.3.0]: https://github.com/reductstore/reductstore/compare/v0.2.1...v0.3.0

[0.2.1]: https://github.com/reductstore/reductstore/compare/v0.2.0...v0.2.1

[0.2.0]: https://github.com/reductstore/reductstore/compare/v0.1.1...v0.2.0

[0.1.1]: https://github.com/reductstore/reductstore/compare/v0.1.0...v0.1.1

[0.1.0]: https://github.com/reductstore/reductstore/releases/tag/v0.1.0<|MERGE_RESOLUTION|>--- conflicted
+++ resolved
@@ -17,17 +17,16 @@
 - Add "@" prefix to computed labels, [PR-815](https://github.com/reductstore/reductstore/pull/815)
 - Refactor Extension API for multi-line CSV processing, ReductSelect v0.2.0, [PR-823](https://github.com/reductstore/reductstore/pull/823)
 
-<<<<<<< HEAD
 ### Fixed
 
 - Fix hanging test in batch read module, [PR-830](https://github.com/reductstore/reductstore/pull/830)
-=======
+
 ## [1.15.3] - 2025-05-26
 
 ## Fixed
 
 - Fix lock of write channel for small chunks, [PR-834](https://github.com/reductstore/reductstore/pull/834)
->>>>>>> 2b2ce71b
+
 
 ## [1.15.2] - 2025-05-21
 
