# Changelog

All notable changes to this project will be documented in this file.

The format is based on [Keep a Changelog](https://keepachangelog.com/en/1.0.0/),
and this project adheres to [Semantic Versioning](https://semver.org/spec/v2.0.0.html).

## [Unreleased]

<<<<<<< HEAD
### Added

- RS-18: implement token management commands in `reduct-cli`, [PR-413](https://github.com/reductstore/reductstore/pull/413)
- RS-19: implement `reduct-cli cp` command to copy export or replicate data, [PR-420](https://github.com/reductstore/reductstore/pull/420)
- RS-48: add replication commands to reduct-cli, [PR-423](https://github.com/reductstore/reductstore/pull/423)
- RS-181: add support for commercial license in `reduct-cli`, [PR-414](https://github.com/reductstore/reductstore/pull/414)
- RS-212: add --ignore-ssl flag to `reduct-cli`, [PR-415](https://github.com/reductstore/reductstore/pull/415)
- Optimise `reduct-cl cp` command, [PR-424](https://github.com/reductstore/reductstore/pull/424)

### Removed

- RS-213: `reduct-cli` and dependency from `reduct-rs`, [PR-426](https://github.com/reductstore/reductstore/pull/426)

## [1.9.x]
=======
## [1.9.5] - 2024-04-08

### Fixed

- RS-241: Fix replication and transaction log initialization, [PR-431](https://github.com/reductstore/reductstore/pull/431)
>>>>>>> 43fe45d1

### Changed

- RS-239: Override errored records if they have the same size, [PR-428](https://github.com/reductstore/reductstore/pull/428)

### Security

- Vulnerable to degradation of service with CONTINUATION Flood, [PR-430](https://github.com/reductstore/reductstore/pull/430)

## [1.9.4] - 2024-03-29

### Fixed

- RS-233: fix wrong order of timestamps in batched write request, [PR-421](https://github.com/reductstore/reductstore/pull/421)

## [1.9.3] - 2024-03-16

### Fixed

- RS-221: fix body draining in write a record and batch edpoints, [PR-418](https://github.com/reductstore/reductstore/pull/418)

## [1.9.2] - 2024-03-15

### Fixed

- RS-218: fix block migration, [PR-416](https://github.com/reductstore/reductstore/pull/416)

## [1.9.1] - 2024-03-09

### Fixed

- Fix build on ARM32, [PR-411](https://github.com/reductstore/reductstore/pull/411)

## [1.9.0] - 2024-03-08

### Added

- RS-156: Support for commercial license, [PR-400](https://github.com/reductstore/reductstore/pull/400)
- RS-187: Speed up startup time, [PR-402](https://github.com/reductstore/reductstore/pull/403/)

### Changed

- reduct-rs: Move `reduct-rs` to separated repository, [PR-395](https://github.com/reductstore/reductstore/pull/395)
- RS-95: Update `axum` up to 0.7, [PR-401](https://github.com/reductstore/reductstore/pull/401)
- Update Web Console to v1.5.0, [PR-406](https://github.com/reductstore/reductstore/pull/406)
- RS-198: improve error message for expired query id, [PR-408](https://github.com/reductstore/reductstore/pull/408)

### Fixed

- RS-195: check path and query before unwrap them in middleware, [PR-407](https://github.com/reductstore/reductstore/pull/407)

### Security

- Bump mio from 0.8.10 to 0.8.11, [PR-409](https://github.com/reductstore/reductstore/pull/409)

## [1.8.2] - 2024-02-10

### Fixed

- RS-162: Fix locked block by read/write operation, [PR-398](https://github.com/reductstore/reductstore/pull/398)
- RS-155: Wait for incomplete records during replication, [PR-399](https://github.com/reductstore/reductstore/pull/399)

## [1.8.1] - 2024-01-28

### Fixed

- Stuck last replication error, [PR-393](https://github.com/reductstore/reductstore/pull/393)

## [1.8.0] - 2024-01-24

### Added

- reductstore: Cargo feature `web-console` to build without Web Console, [PR-365](https://github.com/reductstore/reductstore/pull/365)
- reductstore: Web Console v1.4.0
- reduct-cli: `bucket` command to manage buckets, [PR-367](https://github.com/reductstore/reductstore/pull/367)
- reductstore: Data replication, [PR-377](https://github.com/reductstore/reductstore/pull/377)
- reductstore: CRUD API and diagnostics for replication, [PR-380](https://github.com/reductstore/reductstore/pull/380)
- reduct-rs: Implement replication API, [PR-391](https://github.com/reductstore/reductstore/pull/391)

### Fixed

- reductstore: Stop downloading Web Console at docs.rs build, [PR-366](https://github.com/reductstore/reductstore/pull/366)
- reductstore: Sync write tasks with HTTP API to avoid unfinished records, [PR-374](https://github.com/reductstore/reductstore/pull/374)
- reductstore: Re-create a transaction log of replication if it is broken, [PR-379](https://github.com/reductstore/reductstore/pull/379)
- reductstore: Status for unfinished records, [PR-381](https://github.com/reductstore/reductstore/pull/381)
- reductstore: Discard replication for any storage errors, [PR-382](https://github.com/reductstore/reductstore/pull/382)
- reductstore: CPU consumption for replication, [PR-383](https://github.com/reductstore/reductstore/pull/383)
- reductstore: GET /api/v1/replications/:replication_name empty diagnostics, [PR-384](https://github.com/reductstore/reductstore/pull/384)
- reductstore: Error counting in replication diagnostics, [PR-385](https://github.com/reductstore/reductstore/pull/385)
- reductstore: Discard transaction from replication log if remote bucket is available, [PR-386](https://github.com/reductstore/reductstore/pull/386)
- reductstore: Use only HTTP1 for replication engine, [PR-388](https://github.com/reductstore/reductstore/pull/388)
- reductstore: Mask access token for remote instance in replication, [PR-390](https://github.com/reductstore/reductstore/pull/390)

### Changed

- reductstore: Refactor read and write operation with tokio channels, [PR-370](https://github.com/reductstore/reductstore/pull/370)
- docs: update link to new website, [PR-375](https://github.com/reductstore/reductstore/pull/375)
- reductstore: Update Web Console to v1.4.1, [PR-389](https://github.com/reductstore/reductstore/pull/389)

### Removed

- docs: remove /docs with GitBook docs, [PR-376](https://github.com/reductstore/reductstore/pull/376)

## [1.7.3] - 2023-11-08

### Fixed

- reductstore: Fix entry size calculation, [PR-373](https://github.com/reductstore/reductstore/pull/373)

## [1.7.2] - 2023-11-01

### Fixed

- reduct-rs: Fix query URL in ReductClient, [PR-372](https://github.com/reductstore/reductstore/pull/372)

## [1.7.1] - 2023-10-29

### Fixed

- reductstore: Wrong size calculation if a block could not be removed, [PR-371](https://github.com/reductstore/reductstore/pull/371)

## [1.7.0] - 2023-10-06

### Added

- reduct-cli: `alias` and `server` commands, [PR-343](https://github.com/reductstore/reductstore/pull/343)
- reduct-rs: `ReductClient.url`, `ReductClient.token`, `ReductCientBuilder.try_build` [PR-350](https://github.com/reductstore/reductstore/pull/350)
- reductstore: `healthcheck` to buildx.Dockerfile, [PR-350](https://github.com/reductstore/reductstore/pull/350)
- reductstore: provisioning with environment variables, [PR-352](https://github.com/reductstore/reductstore/pull/352)
- reductstore,reduct-rs: batched write API, [PR-355](https://github.com/reductstore/reductstore/pull/355)

### Changed

- reductstore: Update dependencies, min. rust v1.67.0, [PR-341](https://github.com/reductstore/reductstore/pull/341)
- reductstore: Use Web Console v1.3.0, [PR-345](https://github.com/reductstore/reductstore/pull/342)
- reductstore: Move some Python API tests in Rust part, [PR-351](https://github.com/reductstore/reductstore/pull/351)
- reduct-base: Rename `HttpError` -> `ReductError`, [PR-350](https://github.com/reductstore/reductstore/pull/350)
- docs: update Getting Started, [PR-358](https://github.com/reductstore/reductstore/pull/358)

### Fixed

- reduct-rs: Normalize instance URL in `ClientBuilder.url`, [PR-343](https://github.com/reductstore/reductstore/pull/343)

## [1.6.2] - 2023-09-20

### Fixed

- reductstore: Panic for a bad time interval in `GET /b/:bucket/:entry/q`, [PR-357](https://github.com/reductstore/reductstore/pull/357)

## [1.6.1] - 2023-08-28

### Fixed

- reductstore: README and LICENSE in reductstore crate, [PR-347](https://github.com/reductstore/reductstore/pull/347)

### Security

- reductstore: Update `rustls` with
  patched `rustls-webpki`, [PR-349](https://github.com/reductstore/reductstore/pull/349)

## [1.6.0] - 2023-08-14

### Added

- reductstore: Build docker image for ARM32 platform, [PR-328](https://github.com/reductstore/reductstore/pull/328)
- reductstore,reduct-rs: Removing entries from bucket, [PR-334](https://github.com/reductstore/reductstore/pull/334)
- reductstore,reduct-rs: Limit parameter in query request, [PR-335](https://github.com/reductstore/reductstore/pull/335)
- reduct-rs: Server API for Client SDK, [PR-321](https://github.com/reductstore/reductstore/pull/321)
- reduct-rs: Token API for Client SDK, [PR-322](https://github.com/reductstore/reductstore/pull/322)
- reduct-rs: Bucket API for Client SDK, [PR-323](https://github.com/reductstore/reductstore/pull/323)
- reduct-rs: Entry API for Client SDK, [PR-326](https://github.com/reductstore/reductstore/pull/326)
- reduct-rs: Examples and docs, [PR-333](https://github.com/reductstore/reductstore/pull/333)

### Changed

- reductstore: Refactor `http_frontend` module, [PR-306](https://github.com/reductstore/reductstore/pull/306)
- reductstore: Cache last block to reduce read operations, [PR-318](https://github.com/reductstore/reductstore/pull/318)
- reductstore: Grained HTTP components, [PR-319](https://github.com/reductstore/reductstore/pull/319)
- reductstore: Default maximum records in block 256, [PR-320](https://github.com/reductstore/reductstore/pull/320)
- reductstore: BUSL-1.1 license, [PR-337](https://github.com/reductstore/reductstore/pull/337)
- reductstore: Update README.md, [PR-338](https://github.com/reductstore/reductstore/pull/338)
- all: Organize workspaces, [PR-310](https://github.com/reductstore/reductstore/pull/310)

### Removed

- reductstore: `native-tls` dependency (only `rustls`), [PR-315](https://github.com/reductstore/reductstore/pull/315)

### Fixed

- reductstore: Partial bucket settings, [PR-325](https://github.com/reductstore/reductstore/pull/325)

## [1.5.1] - 2023-07-17

### Fixed

- Handle empty or broken block descriptor, [PR-317](https://github.com/reductstore/reductstore/pull/317)

## [1.5.0] - 2023-06-30

### Added

- `x-reduct-api` header to get quick version number in Major.Minor
  format, [PR-291](https://github.com/reductstore/reductstore/pull/291)
- `GET /api/v1/:bucket/:entry/batch` endpoint to read a bunch of
  records, [PR-294](https://github.com/reductstore/reductstore/pull/294)
- `HEAD /api/v1/b/:bucket_name/:entry_name` and `HEAD /api/v1/b/:bucket_name/:entry_name/batch`
  endpoints, [PR-296]https://github.com/reductstore/reductstore/pull/296)

### Changed

- Concise format for headers in `GET /api/v1/:bucket/:entry/batch`
  response, [PR-298](https://github.com/reductstore/reductstore/pull/298)

## [1.4.1] - 2023-06-27

### Fixed

- Stuck empty entries, [PR-302](https://github.com/reductstore/reductstore/pull/302)

## [1.4.0] - 2023-06-09

### Fixed

- Panic when an invalid utf-8 received as a label value, [PR-290](https://github.com/reductstore/reductstore/pull/290)
- Writing record for clients which don't support for Expect
  header, [PR-293](https://github.com/reductstore/reductstore/pull/293)

## [1.4.0-beta.1] - 2023-06-03

### Changed

- Update web console to 1.2.2, [PR-287](https://github.com/reductstore/reductstore/pull/287)

### Fixed

- Parsing non-string quota type, [PR-286](https://github.com/reductstore/reductstore/pull/286)
- Show file paths in logs without registry path, [PR-288](https://github.com/reductstore/reductstore/pull/288)

## [1.4.0-alpha.3] - 2023-05-29

### Fixed

- Return `init-token` to token list, [PR-280](https://github.com/reductstore/reductstore/pull/280)
- First query ID is 1, [PR-281](https://github.com/reductstore/reductstore/pull/281)
- Showing permissions in `GET /api/v1/tokens`, [PR-282](https://github.com/reductstore/reductstore/pull/282)
- Remove removed bucket from token permissions, [PR-283](https://github.com/reductstore/reductstore/pull/283)
- Build on Windows and macOS, [PR-284](https://github.com/reductstore/reductstore/pull/284)

## [1.4.0-alpha.2] - 2023-05-26

### Fixed

- Cargo package, [PR-278](https://github.com/reductstore/reductstore/pull/278)

## [1.4.0-alpha.1] - 2023-05-22

### Added

- Continuous query `GET /api/v1/:bucket/:entry/q?continuous=true|false`,
  [PR-248](https://github.com/reductstore/reductstore/pull/248)
- Build ARM64 Docker image
- Integration of Rust, [PR-251](https://github.com/reductstore/reductstore/pull/251)
- Print build commit and date in logs, [PR-271](https://github.com/reductstore/reductstore/pull/271)
- Re-build ARM64 Docker image for Rust, [PR-274](https://github.com/reductstore/reductstore/pull/274)
- Publish crate to crates.io, [PR-275](https://github.com/reductstore/reductstore/pull/275)

### Changed

- New public Docker repository `reduct/store`, [PR-246](https://github.com/reductstore/reductstore/pull/246)
- Speed up loading entries at start, [PR-250](https://github.com/reductstore/reductstore/pull/250)
- Rewrite static asset management in Rust, [PR-252](https://github.com/reductstore/reductstore/pull/252)
- Rewrite token authentication module in Rust, [PR-255](https://github.com/reductstore/reductstore/pull/255)
- Rewrite storage module in Rust, [PR-257](https://github.com/reductstore/reductstore/pull/257)
- Rewrite HTTP layer in Rust, [PR-259](https://github.com/reductstore/reductstore/pull/259)

### Removed

- Disable Windows and Macos builds because of migration on
  Rust, [PR-251](https://github.com/reductstore/reductstore/pull/251)

### Fixed

- GET /api/v1/me endpoint for disabled authentication, [PR-245](https://github.com/reductstore/reductstore/pull/245)
- Error handling when a client closes a connection, [PR-263](https://github.com/reductstore/reductstore/pull/263)
- Allow null quota type in bucket settings, [PR-264](https://github.com/reductstore/reductstore/pull/264)
- Writing belated data, [PR-265](https://github.com/reductstore/reductstore/pull/265)
- Fix searching record by timestamp, [PR-266](https://github.com/reductstore/reductstore/pull/266)
- Graceful shutdown, [PR-267](https://github.com/reductstore/reductstore/pull/267)
- Access to a block descriptor from several threads, [PR-268](https://github.com/reductstore/reductstore/pull/268)
- Handling unix SIGTERM signal, [PR-269](https://github.com/reductstore/reductstore/pull/269)
- Encoding non-text assets of Web Console, [PR-270](https://github.com/reductstore/reductstore/pull/270)
- Pass hash commit into docker image, [PR-272](https://github.com/reductstore/reductstore/pull/272)
- Build snap package in CI, [PR-273](https://github.com/reductstore/reductstore/pull/273)

## [1.3.2] - 2023-03-10

### Added

- Build and publish snap, [PR-241](https://github.com/reductstore/reductstore/pull/241)

### Changed

- Fetch Web Console from cmake, [PR-239](https://github.com/reductstore/reductstore/pull/239)
- Install snap as a daemon, [PR-240](https://github.com/reductstore/reductstore/pull/240)

### Fixed

- Begin time 0 is valid for a block, [PR-242](https://github.com/reductstore/reductstore/pull/242)

## [1.3.1] - 2023-02-03

### Fixed

- Querying when a block doesn't have records for certain
  labels, [PR-235](https://github.com/reductstore/reductstore/pull/235)

## [1.3.0] - 2023-01-26

### Added

- Labels for  `POST|GET /api/v1/:bucket/:entry` as headers with
  prefix `x-reduct-label-`, [PR-224](https://github.com/reductstore/reductstore/pull/224)
- `include-<label>` and `exclude-<label>` query parameters for query endpoint
  `GET /api/v1/:bucket/:entry/q`, [PR-226](https://github.com/reductstore/reductstore/pull/226)
- Store the `Content-Type` header received for a record while writing it, so that the record may be returned with the
  same header, [PR-231](https://github.com/reductstore/reductstore/pull/231)

### Changed

- Project license AGPLv3 to MPL-2.0, [PR-221](https://github.com/reductstore/reductstore/pull/221)
- Rename error header `-x-reduct-error`
  to `x-reduct-error`, [PR-230](https://github.com/reductstore/reductstore/pull/230)
- Update Web Console to v1.2.0, [PR-232](https://github.com/reductstore/reductstore/pull/232)

## [1.2.3] - 2023-01-02

### Fixed

- Crashing when post request is aborted by client, [PR-223](https://github.com/reductstore/reductstore/pull/223)

## [1.2.2] - 2022-12-20

### Fixed

- Token validation for anonymous access, [PR-217](https://github.com/reductstore/reductstore/pull/217)

## [1.2.1] - 2022-12-19

### Fixed

- Docker image command

## [1.2.0] - 2022-12-18

### Added:

- `GET /api/v1/me` endpoint to get current
  permissions, [PR-202](https://github.com/reductstore/reductstore/pull/208)
- Send error message in `-x-reduct-error`header [PR-213](https://github.com/reductstore/reductstore/pull/213)

### Changed:

- Consistent token and bucket management, [PR-208](https://github.com/reductstore/reductstore/pull/208)
- Rebranding: update project name, CMakeTargets and docs, [PR-215](https://github.com/reductstore/reductstore/pull/215)

### Fixed:

- HTTP statuses for `GET /api/v1/:bucket/:entry/q` and `POST /api/v1/:bucket/:entry`
  , [PR-212](https://github.com/reductstore/reductstore/pull/212)

## [1.1.1] - 2022-12-08

### Fixed:

- A crush when we handle input chunks after an HTTP
  error, [PR-206](https://github.com/reductstore/reductstore/pull/206)

## [1.1.0] - 2022-11-27

### Added:

- Implement Token API, [PR-199](https://github.com/reductstore/reductstore/pull/199)

### Fixed:

- Link to Entry API in documentation, [PR-194](https://github.com/reductstore/reductstore/pull/194)
- No error body for HEAD `/b/:bucket_name`, [PR-196](https://github.com/reductstore/reductstore/pull/196)
- Use `GET /tokens` instead of `/tokens/list`, [PR-200](https://github.com/reductstore/reductstore/pull/200)

### Changed:

- Always override init-token, [PR-201](https://github.com/reductstore/reductstore/pull/201)
- Update Web Console to v1.1.0, [PR-204](https://github.com/reductstore/reductstore/pull/204)

## [1.0.1] - 2022-10-09

### Added:

- Print 404 error to logs in debug mode, [PR-187](https://github.com/reductstore/reductstore/pull/187)

### Fixed:

- Build MacOs in pipeline, [PR-188](https://github.com/reductstore/reductstore/pull/188)
- Parsing endpoint url to print it in logs, [PR-190](https://github.com/reductstore/reductstore/pull/190)
- Handling negative timestamps, [PR-191](https://github.com/reductstore/reductstore/pull/191)

## [1.0.0] - 2022-10-03

### Added:

- Web Console v1.0.0. [PR-184](https://github.com/reductstore/reductstore/pull/184)

### Removed:

- GET `/bucketname/entryname/list` endpoint, [PR-164](https://github.com/reductstore/reductstore/pull/164)
- POST `/auth/refresh` endpoint, [PR-177](https://github.com/reductstore/reductstore/pull/177)

### Changed:

- Refactor HTTP API layer, [PR-179](https://github.com/reductstore/reductstore/pull/179)
- Prefix `/api/v1/` for all endpoints, [PR-182](https://github.com/reductstore/reductstore/pull/182)

### Fixed:

- Segfault during overriding a record, [PR-183](https://github.com/reductstore/reductstore/pull/183)
- Access to Web Console when authentication is
  enabled, [PR-185](https://github.com/reductstore/reductstore/pull/185)

### Security:

- Check bucket and entry name with regex, [PR-181](https://github.com/reductstore/reductstore/pull/181)

## [0.9.0] - 2022-09-18

### Added:

- Build a static executable for AMD64 and upload it to release from
  CI, [PR-171](https://github.com/reductstore/reductstore/pull/171)
- Build on MacOS, [PR-173](https://github.com/reductstore/reductstore/pull/173)
- Build on Windows, [PR-174](https://github.com/reductstore/reductstore/pull/174)

### Changed:

- Web Console v0.5.0, [PR-175](https://github.com/reductstore/reductstore/pull/175)

## [0.8.0] - 2022-08-26

### Added:

- Web Console v0.4.0
- `Connection` header, [PR-154](https://github.com/reductstore/reductstore/pull/154)
- Publish image to DockerHub, [PR-162](https://github.com/reductstore/reductstore/pull/162)
- Use API token as an access token, [PR-167](https://github.com/reductstore/reductstore/pull/167)

### Fixed:

- Ignoring error code after a failed bucket update, [PR-161](https://github.com/reductstore/reductstore/pull/161)
- Infinite loop in Bucket::KeepQuota, [PR-146](https://github.com/reductstore/reductstore/pull/146)
- Waiting data from HTTP client if it aborts
  connection, [PR-151](https://github.com/reductstore/reductstore/pull/151)
- Writing record when current block is broken, [PR-15-](https://github.com/reductstore/reductstore/pull/153)
- Closing uSocket, [PR-154](https://github.com/reductstore/reductstore/pull/154)
- Removing broken block when it keeps quota, [PR-155](https://github.com/reductstore/reductstore/pull/155)
- Sending headers twice, [PR-156](https://github.com/reductstore/reductstore/pull/156)
- Direction to `cd` into the `build/` directory while building the server
  locally, [PR-159](https://github.com/reductstore/reductstore/pull/159)

### Changed:

- Duplication of timestamps is not allowed, [PR-147](https://github.com/reductstore/reductstore/pull/147)
- Update dependencies, [PR-163](https://github.com/reductstore/reductstore/pull/163)

### Deprecated:

- GET `/auth/refersh` endpoint and access token, [PR-167](https://github.com/reductstore/reductstore/pull/167)

## [0.7.1] - 2022-07-30

### Fixed:

- Opening Web Console, [PR-143](https://github.com/reductstore/reductstore/pull/143)

## [0.7.0] - 2022-07-29

### Added:

- Web Console v0.3.0, [PR-133](https://github.com/reductstore/reductstore/pull/133)
- GET `/b/:bucket/:entry/q?` endpoint for iterating
  data, [PR-141](https://github.com/reductstore/reductstore/pull/141)

### Changed:

- Use `Keep a log` format for CHANGELOG, [PR-136](https://github.com/reductstore/reductstore/pull/136)
- SI for max block and read chunk sizes, [PR-137](https://github.com/reductstore/reductstore/pull/137)
- SHA256 hash for API token is optional, [PR-139](https://github.com/reductstore/reductstore/pull/139)

### Fixed:

- Typo in API documentation, [PR-124](https://github.com/reductstore/reductstore/pull/124)
- Style in documentation, [PR-129](https://github.com/reductstore/reductstore/pull/129)

## [0.6.1] - 2022-06-25

### Added:

- Use Web Console v0.2.1, [PR-120](https://github.com/reductstore/reductstore/pull/120)

## [0.6.0] - 2022-06-25

### Added:

- `Content-Type` header to responses, [PR-107](https://github.com/reductstore/reductstore/pull/107)
- `max_block_records` to bucket settings, [PR-108](https://github.com/reductstore/reductstore/pull/108)
- HEAD `/alive` method for health check, [PR-114](https://github.com/reductstore/reductstore/pull/114)

### Changed:

- Filter unfinished records in GET /b/:bucket/:entry/list
  endpoint, [PR-106](https://github.com/reductstore/reductstore/pull/106)

### Fixed:

- Web Console for RS_API_BASE_PATH, [PR-92](https://github.com/reductstore/reductstore/pull/92)
- Wasting disk space in XFS filesystem, [PR-100](https://github.com/reductstore/reductstore/pull/100)
- Base path in server url, [PR-105](https://github.com/reductstore/reductstore/pull/105)
- Updating record state in asynchronous write
  operation, [PR-109](https://github.com/reductstore/reductstore/pull/109)
- SEGFAULT when entry removed but async writer is
  alive, [PR-110](https://github.com/reductstore/reductstore/pull/110)
- Removing a block with active readers or
  writers, [PR-111](https://github.com/reductstore/reductstore/pull/111)
- Loading bucket settings from disk, [PR-112](https://github.com/reductstore/reductstore/pull/112)
- 404 error for react routes, [PR-116](https://github.com/reductstore/reductstore/pull/116)
- No token error message, [PR-118](https://github.com/reductstore/reductstore/pull/118)
- Updating bucket settings, [PR-119](https://github.com/reductstore/reductstore/pull/119)
- Benchmarks and refactor block management [PR-99](https://github.com/reductstore/reductstore/pull/99)
- CURL to deploy image [PR-104](https://github.com/reductstore/reductstore/pull/104)

### Changed:

- Optimise write operation, [PR-96](https://github.com/reductstore/reductstore/pull/96)
- Disable SSL verification in API tests, [PR-113](https://github.com/reductstore/reductstore/pull/113)

## [0.5.1] - 2022-05-24

### Fixed:

- GET `/b/:bucket/:entry` to avoid creating an empty
  entry, [PR-95](https://github.com/reductstore/reductstore/pull/95)
- Update of bucket settings, [PR-138](https://github.com/reductstore/reductstore/pull/138)

## [0.5.0] - 2022-05-15

### Added:

- Web Console, [PR-77](https://github.com/reductstore/reductstore/pull/77)
- Add default settings for a new bucket in GET /info, [PR-87](https://github.com/reductstore/reductstore/pull/87)
- Link to JS SDK to documentation, [PR-88](https://github.com/reductstore/reductstore/pull/88)

### Changed:

- Only HTTP errors 50x in the logs, [PR-84](https://github.com/reductstore/reductstore/issues/84)

### Fixed:

- CORS functionality, [PR-72](https://github.com/reductstore/reductstore/pull/72)
- Quota policy, [PR-83](https://github.com/reductstore/reductstore/pull/83)

## [0.4.3] - 2022-05-01

### Fixed:

- Sending big blobs [PR-80](https://github.com/reductstore/reductstore/pull/80)
- Handling offset in tryEnd [PR-81](https://github.com/reductstore/reductstore/pull/81)

## [0.4.2] - 2022-04-30

### Fixed:

- Deadlock during sending data, [PR-78](https://github.com/reductstore/reductstore/pull/78)

## [0.4.1] - 2022-04-04

### Fixed:

- Timestamp for oldest record, [PR-68](https://github.com/reductstore/reductstore/pull/68)

## [0.4.0] - 2022-04-01

### Added:

- Asynchronous write/read operations with data blocks, [PR-62](https://github.com/reductstore/reductstore/pull/62)

### Fixed:

- Searching start block in Entry List request, [PR-61](https://github.com/reductstore/reductstore/pull/61)
- Aborting GET requests, [PR-64](https://github.com/reductstore/reductstore/pull/64)

### Changed:

- Block structure in entry, [PR-58](https://github.com/reductstore/reductstore/pull/58)

## [0.3.0]  - 2022-03-14

### Added

- Secure HTTP, [PR-49](https://github.com/reductstore/reductstore/pull/49)
- Stats and list entries to GET /b/:bucket method with
  , [PR-51](https://github.com/reductstore/reductstore/pull/51)
- Access to the latest record, [PR-53](https://github.com/reductstore/reductstore/pull/53)

### Fixed:

- Sending two responses for HTTP error, [PR-48](https://github.com/reductstore/reductstore/pull/48)

### Changed:

- Replace nholmann/json with Protobuf, [PR-47](https://github.com/reductstore/reductstore/pull/47)

## [0.2.1] - 2022-03-07

### Fixed:

* Crushing when API token is wrong, [PR-42](https://github.com/reductstore/reductstore/pull/42)
* Order of authentication checks, [PR-43](https://github.com/reductstore/reductstore/pull/43)

## [0.2.0] - 2022-02-26

### Added:

- HEAD method to Bucket API, [PR-30](https://github.com/reductstore/reductstore/pull/30)
- Extends information from GET method of Server API, [PR-33](https://github.com/reductstore/reductstore/pull/33)
- GET /list end point to browse buckets, [PR-34](https://github.com/reductstore/reductstore/pull/34)
- Bearer token authentication, [PR-36](https://github.com/reductstore/reductstore/pull/36)

### Changed:

- PUT method of Bucket API has optional parameters, [PR-32](https://github.com/reductstore/reductstore/pull/32)

### Fixed:

- Docker build on ARM32, [PR-29](https://github.com/reductstore/reductstore/pull/29)
- IBucket::List error 500 for timestamps between
  blocks, [PR-31](https://github.com/reductstore/reductstore/pull/31)
- Wrong parameters in Entry API documentation, [PR-38](https://github.com/reductstore/reductstore/pull/38)

## [0.1.1] - 2022-02-13

### Fixed:

- Default folder for data in Docker image, [PR-23](https://github.com/reductstore/reductstore/pull/23)

## [0.1.0] - 2022-01-24

- Initial release with basic HTTP API and FIFO bucket quota

[Unreleased]: https://github.com/reductstore/reductstore/compare/v1.9.5...HEAD

[1.9.5]: https://github.com/reductstore/reductstore/compare/v1.9.4...v1.9.5

[1.9.4]: https://github.com/reductstore/reductstore/compare/v1.9.3...v1.9.4

[1.9.3]: https://github.com/reductstore/reductstore/compare/v1.9.2...v1.9.3

[1.9.2]: https://github.com/reductstore/reductstore/compare/v1.9.1...v1.9.2

[1.9.1]: https://github.com/reductstore/reductstore/compare/v1.9.0...v1.9.1

[1.9.0]: https://github.com/reductstore/reductstore/compare/v1.8.2...v1.9.0

[1.8.2]: https://github.com/reductstore/reductstore/compare/v1.8.1...v1.8.2

[1.8.1]: https://github.com/reductstore/reductstore/compare/v1.8.0...v1.8.1

[1.8.0]: https://github.com/reductstore/reductstore/compare/v1.7.3...v1.8.0

[1.7.3]: https://github.com/reductstore/reductstore/compare/v1.7.2...v1.7.3

[1.7.2]: https://github.com/reductstore/reductstore/compare/v1.7.1...v1.7.2

[1.7.1]: https://github.com/reductstore/reductstore/compare/v1.7.0...v1.7.1

[1.7.0]: https://github.com/reductstore/reductstore/compare/v1.6.2...v1.7.0

[1.6.2]: https://github.com/reductstore/reductstore/compare/v1.6.1...v1.6.2

[1.6.1]: https://github.com/reductstore/reductstore/compare/v1.6.0...v1.6.1

[1.6.0]: https://github.com/reductstore/reductstore/compare/v1.5.1...v1.6.0

[1.5.1]: https://github.com/reductstore/reductstore/compare/v1.5.0...v1.5.1

[1.5.0]: https://github.com/reductstore/reductstore/compare/v1.4.1...v1.5.0

[1.4.1]: https://github.com/reductstore/reductstore/compare/v1.4.0...v1.4.1

[1.4.0]: https://github.com/reductstore/reductstore/compare/v1.4.0-beta.1...v1.4.0

[1.4.0-beta.1]: https://github.com/reductstore/reductstore/compare/v1.4.0-alpha.2...v1.4.0-beta.1

[1.4.0-alpha.2]: https://github.com/reductstore/reductstore/compare/v1.4.0-alpha.1...v1.4.0-alpha.2

[1.4.0-alpha.1]: https://github.com/reductstore/reductstore/compare/v1.3.2...v1.4.0-alpha.1

[1.3.2]: https://github.com/reductstore/reductstore/compare/v1.3.1...v1.3.2

[1.3.1]: https://github.com/reductstore/reductstore/compare/v1.3.0...v1.3.1

[1.3.0]: https://github.com/reductstore/reductstore/compare/v1.2.3...v1.3.0

[1.2.3]: https://github.com/reductstore/reductstore/compare/v1.2.2...v1.2.3

[1.2.2]: https://github.com/reductstore/reductstore/compare/v1.2.1...v1.2.2

[1.2.1]: https://github.com/reductstore/reductstore/compare/v1.2.0...v1.2.1

[1.2.0]: https://github.com/reductstore/reductstore/compare/v1.1.1...v1.2.0

[1.1.1]: https://github.com/reductstore/reductstore/compare/v1.1.0...v1.1.1

[1.1.0]: https://github.com/reductstore/reductstore/compare/v1.0.0...v1.1.0

[1.0.1]: https://github.com/reductstore/reductstore/compare/v1.0.0...v1.0.1

[1.0.0]: https://github.com/reductstore/reductstore/compare/v0.9.0...v1.0.0

[0.9.0]: https://github.com/reductstore/reductstore/compare/v0.8.0...v0.9.0

[0.8.0]: https://github.com/reductstore/reductstore/compare/v0.7.1...v0.8.0

[0.7.1]: https://github.com/reductstore/reductstore/compare/v0.7.0...v0.7.1

[0.7.0]: https://github.com/reductstore/reductstore/compare/v0.6.1...v0.7.0

[0.6.1]: https://github.com/reductstore/reductstore/compare/v0.6.0...v0.6.1

[0.6.0]: https://github.com/reductstore/reductstore/compare/v0.5.1...v0.6.0

[0.5.1]: https://github.com/reductstore/reductstore/compare/v0.5.0...v0.5.1

[0.5.0]: https://github.com/reductstore/reductstore/compare/v0.4.3...v0.5.0

[0.4.3]: https://github.com/reductstore/reductstore/compare/v0.4.2...v0.4.3

[0.4.2]: https://github.com/reductstore/reductstore/compare/v0.4.1...v0.4.2

[0.4.1]: https://github.com/reductstore/reductstore/compare/v0.4.0...v0.4.1

[0.4.0]: https://github.com/reductstore/reductstore/compare/v0.3.0...v0.4.0

[0.3.0]: https://github.com/reductstore/reductstore/compare/v0.2.1...v0.3.0

[0.2.1]: https://github.com/reductstore/reductstore/compare/v0.2.0...v0.2.1

[0.2.0]: https://github.com/reductstore/reductstore/compare/v0.1.1...v0.2.0

[0.1.1]: https://github.com/reductstore/reductstore/compare/v0.1.0...v0.1.1

[0.1.0]: https://github.com/reductstore/reductstore/releases/tag/v0.1.0<|MERGE_RESOLUTION|>--- conflicted
+++ resolved
@@ -7,7 +7,6 @@
 
 ## [Unreleased]
 
-<<<<<<< HEAD
 ### Added
 
 - RS-18: implement token management commands in `reduct-cli`, [PR-413](https://github.com/reductstore/reductstore/pull/413)
@@ -21,14 +20,11 @@
 
 - RS-213: `reduct-cli` and dependency from `reduct-rs`, [PR-426](https://github.com/reductstore/reductstore/pull/426)
 
-## [1.9.x]
-=======
 ## [1.9.5] - 2024-04-08
 
 ### Fixed
 
 - RS-241: Fix replication and transaction log initialization, [PR-431](https://github.com/reductstore/reductstore/pull/431)
->>>>>>> 43fe45d1
 
 ### Changed
 
