<<<<<<< HEAD
## Release 0.2.0

**Bugs**:

* Fix docker build on ARM32, [PR-29](https://github.com/reduct-storage/reduct-storage/pull/29)

=======
>>>>>>> d645836f
## Release 0.1.1 (2022-02-13)

**Bugs**:

* Fix default folder for data in Docker image, [PR-23](https://github.com/reduct-storage/reduct-storage/pull/23)

## Release 0.1.0 (2022-01-24)

* Initial release with basic HTTP API and FIFO bucket quota<|MERGE_RESOLUTION|>--- conflicted
+++ resolved
@@ -1,12 +1,9 @@
-<<<<<<< HEAD
-## Release 0.2.0
+## Release 0.2.0 (in progress)
 
 **Bugs**:
 
 * Fix docker build on ARM32, [PR-29](https://github.com/reduct-storage/reduct-storage/pull/29)
 
-=======
->>>>>>> d645836f
 ## Release 0.1.1 (2022-02-13)
 
 **Bugs**:
