--- conflicted
+++ resolved
@@ -7,7 +7,6 @@
 
 ## [Unreleased]
 
-<<<<<<< HEAD
 ### Added
 
 - RS-418: Remove record API, [PR-560](https://github.com/reductstore/reductstore/pull/560)
@@ -30,13 +29,12 @@
 ### Internal
 
 - Setup unit tests for main functions, [PR-552](https://github.com/reductstore/reductstore/pull/552)
-=======
+
 ## [1.11.2] - 2024-09-23
 
 ### Fixed
 
 - RS-470: Fix WAL overwrite due to infrequent writing, [PR-576](https://github.com/reductstore/reductstore/pull/576)
->>>>>>> 580ef034
 
 ## [1.11.1] - 2024-08-23
 
