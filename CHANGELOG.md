--- conflicted
+++ resolved
@@ -7,18 +7,16 @@
 
 ## [Unreleased]
 
-<<<<<<< HEAD
 ### Changed
 
 - Minimum Rust version to 1.85
 - RS-633: Link runtime libraries statically, [PR-761](https://github.com/reductstore/reductstore/pull/761)
-=======
+
 ## [1.14.4] - 2025-03-28
 
 ### Fixed
 
 - RS-656: Fix replication lock during API HTTP iteration and batching issues, [PR-771](https://github.com/reductstore/reductstore/pull/771)
->>>>>>> b1c3f532
 
 ## [1.14.3] - 2025-03-10
 
