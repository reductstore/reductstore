# Changelog

All notable changes to this project will be documented in this file.

The format is based on [Keep a Changelog](https://keepachangelog.com/en/1.0.0/),
and this project adheres to [Semantic Versioning](https://semver.org/spec/v2.0.0.html).

## [Unreleased]

<<<<<<< HEAD
### Added

- Pass server information to extensions, [PR-816](https://github.com/reductstore/reductstore/pull/816)
- Integrate ReductSelect v0.1.0, [PR-821](https://github.com/reductstore/reductstore/pull/821)
- Integrate ReductRos v0.1.0, [PR-856](https://github.com/reductstore/reductstore/pull/856)
- Filter buckets by read permission in server information, [PR-849](https://github.com/reductstore/reductstore/pull/849)
- Support for duration literals, [PR-864](https://github.com/reductstore/reductstore/pull/864)

### Changed

- Add "@" prefix to computed labels, [PR-815](https://github.com/reductstore/reductstore/pull/815)
- Refactor Extension API for multi-line CSV processing, ReductSelect v0.2.0, [PR-823](https://github.com/reductstore/reductstore/pull/823)
- Run all operands after a compute-staged one on the compute stage, [PR-835](https://github.com/reductstore/reductstore/pull/835)
- Replace auto-staging for extension filtering with when condition in ext parameter, [PR-838](https://github.com/reductstore/reductstore/pull/838)
- Update ReductSelect to v0.3.0, with CSV headers and data buffering, [PR-850](https://github.com/reductstore/reductstore/pull/850)

### Fixed

- Fix hanging query request if no extension registered, [PR-830](https://github.com/reductstore/reductstore/pull/830)
- Fix `$limit` operator in extension context, [PR-848](https://github.com/reductstore/reductstore/pull/848)
=======
## [1.15.6] - 2025-06-25

### Fixed

- Fix replication of update transaction to empty bucket, [PR-867](https://github.com/reductstore/reductstore/pull/867)
>>>>>>> 7249863e

## [1.15.5] - 2025-06-10

### Fixed

- Fix crash if RS_API_PATH has wrong format, [PR-846](https://github.com/reductstore/reductstore/pull/846)

### Changed

- Update Web Console up to 1.10.2, [PR-847](https://github.com/reductstore/reductstore/pull/847)

## [1.15.4] - 2025-05-28

### Fixed

- Update yanked zip dependency to 4.0.0, [PR-837](https://github.com/reductstore/reductstore/pull/837)

## [1.15.3] - 2025-05-26

### Fixed

- Fix lock of write channel for small chunks, [PR-834](https://github.com/reductstore/reductstore/pull/834)


## [1.15.2] - 2025-05-21

### Changed

- Update Web Console up to v1.10.1, [PR-828](https://github.com/reductstore/reductstore/pull/828)

### Fixed

- Rebuild block index if orphan block descriptor find, [PR-829](https://github.com/reductstore/reductstore/pull/829)

## [1.15.1] - 2025-05-15

### Fixed

- Fix replication of record updates, [PR-822](https://github.com/reductstore/reductstore/pull/822)

## [1.15.0] - 2025-05-07

### Added

- Python client benchmarks in CI, [PR-764](https://github.com/reductstore/reductstore/pull/764)
- RS-629: Extension API v0.1 and core implementation, [PR-762](https://github.com/reductstore/reductstore/pull/762)
- RS-622: Improve Extension API, [PR-779](https://github.com/reductstore/reductstore/pull/779)
- RS-652: `$exists\$has` operator checks multiple labels, [PR-786](https://github.com/reductstore/reductstore/pull/786)
- RS-643: Implement `$each_n` operator, [PR-788](https://github.com/reductstore/reductstore/pull/788)
- RS-644: Implement `$each_t` operator, [PR-792](https://github.com/reductstore/reductstore/pull/792)
- RS-672: Implement `$limit` operator, [PR-793](https://github.com/reductstore/reductstore/pull/793)
- RS-645: Implement `$timestamp` operator, [PR-798](https://github.com/reductstore/reductstore/pull/798)
- RS-646: Enable logging in extensions, [PR-646](https://github.com/reductstore/reductstore/pull/794)


### Changed

- Minimum Rust version to 1.85
- RS-633: Link runtime libraries statically, [PR-761](https://github.com/reductstore/reductstore/pull/761)
- RS-628: Return error if extension not found in query, [PR-780](https://github.com/reductstore/reductstore/pull/780)
- Timout for IO operation 5s, [PR-804](https://github.com/reductstore/reductstore/pull/804)
- Update Web Console up to v1.10, [PR-809](https://github.com/reductstore/reductstore/pull/809)

### Fixed

- RS-660: Fix deadlocks using `current_thread` runtime, [PR-781](https://github.com/reductstore/reductstore/pull/781)
- RS-689: Fix WAL recovery when a block wasn't saved in block index, [PR-785](https://github.com/reductstore/reductstore/pull/785)
- Fix replication recovery from broken record, [PR-795](https://github.com/reductstore/reductstore/pull/795)
- Fix deadlock in replication task, [PR-796](https://github.com/reductstore/reductstore/pull/796)
- Remove broken transaction log through file cache, [PR-799](https://github.com/reductstore/reductstore/pull/799)
- Channel timeout for read operation to prevent hanging readers, [PR-804](https://github.com/reductstore/reductstore/pull/804)

### Internal

- RS-647: Build binaries for Linux and Macos ARM64, [PR-647](https://github.com/reductstore/reductstore/pull/782)

## [1.4.8] - 2025-05-02

### Fixed

- Update Web Console up to 1.9.2 with start/stop query fix, [PR-805](https://github.com/reductstore/reductstore/pull/805)

## [1.4.7] - 2025-04-24

### Fixed

- Ignore the `Content-Length` header when updating labels, [PR-800](https://github.com/reductstore/reductstore/pull/800)

## [1.4.6] - 2025-04-17

### Fixed

- RS-692: Fix removal of replication task after update with invalid configuration, [PR-790](https://github.com/reductstore/reductstore/pull/790)
- RS-669: Fix JSON format in error messages with quotes, [PR-791](https://github.com/reductstore/reductstore/pull/791)

## [1.14.5] - 2025-04-03

### Fixed

- RS-659: Fix replication timeout for large records, [PR-774](https://github.com/reductstore/reductstore/pull/774)
- Fix double sync of block descriptor for a new block, [PR-775](https://github.com/reductstore/reductstore/pull/775)
- Update Web Console up to 1.9.1, [PR-776](https://github.com/reductstore/reductstore/pull/776)

## [1.14.4] - 2025-03-28

### Fixed

- RS-656: Fix replication lock during API HTTP iteration and batching issues, [PR-771](https://github.com/reductstore/reductstore/pull/771)

## [1.14.3] - 2025-03-10

### Fixed

- Fix hanging read query and its channel timeout, [PR-750](https://github.com/reductstore/reductstore/pull/750)

## [1.14.2] - 2025-02-27

### Fixed

- Minimum Rust version to 1.81

## [1.14.1] - 2025-02-27

### Fixed`

- Remove non-existing block from block index, [PR-744](https://github.com/reductstore/reductstore/pull/744)

## [1.14.0] - 2025-02-25

### Added

- RS-550: Support for when condition on replication task, [PR-687](https://github.com/reductstore/reductstore/pull/687)
- RS-531: Arithmetical operators in conditional query, [PR-696](https://github.com/reductstore/reductstore/pull/696)
- RS-530: String operators in conditional query, [PR-705](https://github.com/reductstore/reductstore/pull/705)
- RS-549: `$in/$nin` logical operators in conditional query, [PR-722](https://github.com/reductstore/reductstore/pull/722)
- RS-597: Configuration parameters for batch and HTTP limits, [PR-725](https://github.com/reductstore/reductstore/pull/725)
- RS-243: Configuration parameters for replication timeout and transaction log size, [PR-735](https://github.com/reductstore/reductstore/pull/735)

### Changed

- RS-598: Optimize write operation for small records, [PR-723](https://github.com/reductstore/reductstore/pull/723)
- RS-608: Bump rand to 0.9 and fix compatibility issues, [PR-736](https://github.com/reductstore/reductstore/pull/736)
- Update Web Console up to v1.9.0, [PR-743](https://github.com/reductstore/reductstore/pull/743)

### Fixed

- Fix deadlock in write operation for small records, [PR-724](https://github.com/reductstore/reductstore/pull/724)
- RS-609: Restart replication thread when task settings are updated, [PR-737](https://github.com/reductstore/reductstore/pull/737)

## [1.13.5] - 2025-02-05

### Fixed

- RS-585: Fix performance regression for querying records, [PR-721](https://github.com/reductstore/reductstore/pull/721)

## [1.13.4] - 2025-01-27

### Fixed

- RS-583: Close file descriptors before removing a folder, [PR-714](https://github.com/reductstore/reductstore/pull/714)

## [1.13.3] - 2025-01-21

### Fixed

- RS-555: Close WAL file before removal it from disk, [PR-706](https://github.com/reductstore/reductstore/pull/706)
- RS-583: Remove contents of folder before remove it, [PR-711](https://github.com/reductstore/reductstore/pull/711)

## [1.13.2] - 2025-01-15

### Fixed

- RS-577: Fix parsing of nested conditions, [PR-704](https://github.com/reductstore/reductstore/pull/704)

## [1.13.1] - 2024-12-16

### Changed

- Update Web Console up to v1.8.1 with HARD quota

## [1.13.0] - 2024-12-04

### Added

- RS-439: Snap hooks for new configuration parameters, [PR-628](https://github.com/reductstore/reductstore/pull/628)
- RS-415: Check to prevent replication to the same bucket, [PR-629](https://github.com/reductstore/reductstore/pull/629)
- RS-527: POST /:bucket/:entry/q endpoint to query with JSON request, [PR-635](https://github.com/reductstore/reductstore/pull/635)
- RS-528: Conditional query engine, [PR-640](https://github.com/reductstore/reductstore/pull/640)
- RS-524: Check naming convention before creating or renaming entry, [PR-650](https://github.com/reductstore/reductstore/pull/650)
- RS-545: Implement logical operators in conditional query, [PR-656](https://github.com/reductstore/reductstore/pull/656)
- RS-529: Implement comparison operators in conditional query, [PR-662](https://github.com/reductstore/reductstore/pull/662)
- RS-538: Add strict mode for conditional query, [PR-663](https://github.com/reductstore/reductstore/pull/663)

### Changed

- Update Web Console up to v1.8.0, [PR-655](https://github.com/reductstore/reductstore/pull/655)


### Fixed

- RS-544: Fix keeping quota error, [PR-654](https://github.com/reductstore/reductstore/pull/654)
- Fix replication crash if bucket is removed, [PR-664](https://github.com/reductstore/reductstore/pull/664)
- Fix order of condition operands in object syntax, [PR-670](https://github.com/reductstore/reductstore/pull/670)

### Internal

- Fix CI actions after Ubuntu update, [PR-604](https://github.com/reductstore/reductstore/pull/604)
- RS-536: Update README.md, [PR-649](https://github.com/reductstore/reductstore/pull/649)
- RS-193: Cross-compilation in CI/CD, [PR-651](https://github.com/reductstore/reductstore/pull/651)


## [1.12.4] - 2024-11-20

### Fixed

- RS-539: Fix transaction log file descriptor, [PR-643](https://github.com/reductstore/reductstore/pull/643)
- RS-540: Fix synchronization of a new block, [PR-652](https://github.com/reductstore/reductstore/pull/652)

## [1.12.3] - 2024-10-26

### Fixed

- RS-519: Check bucket name convention when renaming bucket, [PR-616](https://github.com/reductstore/reductstore/pull/616)
- RS-520: Check if bucket provisioned before renaming it, [PR-617](https://github.com/reductstore/reductstore/pull/617)
- RS-521: Sync bucket and entry before renaming them, [PR-521](https://github.com/reductstore/reductstore/pull/618)
- RS-525: Recovering from empty block index, [PR-620](https://github.com/reductstore/reductstore/pull/620)
- RS-523: Fix EOF error when writing and removing data in parallel, [PR-621](https://github.com/reductstore/reductstore/pull/621)

## [1.12.2] - 2024-10-21

### Fixed

- Bad file descriptor error in replication log, [PR-606](https://github.com/reductstore/reductstore/pull/606)
- Deadlock in graceful stop, [PR-607](https://github.com/reductstore/reductstore/pull/607)

## [1.12.1] - 2024-10-17

### Fixed

- Crash when querying removed entry, [PR-605](https://github.com/reductstore/reductstore/pull/605)

## [1.12.0] - 2024-10-04

### Added

- RS-418: Remove record API, [PR-560](https://github.com/reductstore/reductstore/pull/560)
- RS-389: Hard bucket quota, [PR-570](https://github.com/reductstore/reductstore/pull/570)
- RS-413: Block CRC to block index for integrity check, [PR-584](https://github.com/reductstore/reductstore/pull/584)
- RS-454: Check at least one query param to delete records, [PR-595](https://github.com/reductstore/reductstore/pull/595)
- RS-388: Rename entry API, [PR-596](https://github.com/reductstore/reductstore/pull/596)
- RS-419: Rename bucket API, [PR-597](https://github.com/reductstore/reductstore/pull/597)

### Changed

- RS-411: Refactor FileCache, [PR-551](https://github.com/reductstore/reductstore/pull/551)
- RS-412: Refactor BlockCache, [PR-556](https://github.com/reductstore/reductstore/pull/556)
- RS-380: Send uncompleted batch when query is timed out, [PR-558](https://github.com/reductstore/reductstore/pull/558)
- RS-422: Batch update records per block, [PR-559](https://github.com/reductstore/reductstore/pull/559)
- RS-448: Refactor multithreading in storage engine, [PR-573](https://github.com/reductstore/reductstore/pull/573)

### Fixed

- RS-446: Storage engine hanging during replication, [PR-564](https://github.com/reductstore/reductstore/pull/564)
- RS-468: Name of invalid batch header, [PR-586](https://github.com/reductstore/reductstore/pull/586)
- Server shutdown, [PR-557](https://github.com/reductstore/reductstore/pull/557)
- Internal 500 error after removing bucket or entry, [PR-565](https://github.com/reductstore/reductstore/pull/565)
- RS-479: Channel synchronization during write operation in HTTP API, [PR-594](https://github.com/reductstore/reductstore/pull/594)
- Deadlock in continuous query, [PR-598](https://github.com/reductstore/reductstore/pull/598)

### Security

- Bump quinn-proto from 0.11.6 to 0.11.8, [PR-577](https://github.com/reductstore/reductstore/pull/577)

### Internal

- Setup unit tests for main functions, [PR-552](https://github.com/reductstore/reductstore/pull/552)

## [1.11.2] - 2024-09-23

### Fixed

- RS-470: Fix WAL overwrite due to infrequent writing, [PR-576](https://github.com/reductstore/reductstore/pull/576)

## [1.11.1] - 2024-08-23

### Fixed

- RS-429: Fix check for existing late record, [PR-549](https://github.com/reductstore/reductstore/pull/549)
- Fix truncating of a recovered block from WAL, [PR-550](https://github.com/reductstore/reductstore/pull/550)

## [1.11.0] - 2024-08-19

### Added

- RS-31: Change labels via HTTP API, [PR-517](https://github.com/reductstore/reductstore/pull/517)
- RS-385: Add support for CORS configuration, [PR-523](https://github.com/reductstore/reductstore/pull/523)
- Buffers and timeouts for IO operations, [PR-524](https://github.com/reductstore/reductstore/pull/524)
- RS-394: Expose headers in CORS policy, [PR-530](https://github.com/reductstore/reductstore/pull/530)
- RS-359: Block index file and WAL, [PR-533](https://github.com/reductstore/reductstore/pull/533)

### Changed

- RS-333: Transfer the project to ReductSoftware UG, [PR-488](https://github.com/reductstore/reductstore/pull/488)
- Web Console v1.7.0

### Fixed

- RS-364: Mask replication token in logs, [PR-531](https://github.com/reductstore/reductstore/pull/531)
- URL without slash at the end for dest server of replication task, [PR-540](https://github.com/reductstore/reductstore/pull/540)

### Internal

- RS-232: Add replication test to CI, [PR-511](https://github.com/reductstore/reductstore/pull/511)
- RS-274: Add test coverage in CI, [PR-532](https://github.com/reductstore/reductstore/pull/532)

## [1.10.1] - 2024-07-15

### Fixed

- RS-366: Replication of a record larger than max. batch size, [PR-508](https://github.com/reductstore/reductstore/pull/508)

### Internal

- RS-231: Add migration test to CI, [PR-506](https://github.com/reductstore/reductstore/pull/506)

## [1.10.0] - 2024-06-11

### Added

- RS-261: support downsampling parameters `each_n` and `each_s` query
  options, [PR-465](https://github.com/reductstore/reductstore/pull/465)
- RS-311: support downsampling parameters `each_n` and `each_s` in replication
  tasks, [PR-480](https://github.com/reductstore/reductstore/pull/480)

### Removed

- RS-213: `reduct-cli` and dependency from `reduct-rs`, [PR-426](https://github.com/reductstore/reductstore/pull/426)
- Checking "stop before start" in query endpoint, [PR-466](https://github.com/reductstore/reductstore/pull/466)

### Security

- Bump `rustls` from 0.21.10 to 0.21.12, [PR-432](https://github.com/reductstore/reductstore/pull/432)

### Changed

- RS-262: Reduce number of open/close file operations, [PR-453](https://github.com/reductstore/reductstore/pull/453)
- RS-88: Batch records before replicating them, [PR-478](https://github.com/reductstore/reductstore/pull/478)
- Update web console up to 1.6.1, [PR-484](https://github.com/reductstore/reductstore/pull/484)

### Fixed

- Fix removing invalid blocks at start, [PR-454](https://github.com/reductstore/reductstore/pull/454)
- RS-300: mark initial token as provisioned, [PR-479](https://github.com/reductstore/reductstore/pull/479)

## [1.9.5] - 2024-04-08

### Fixed

- RS-241: Fix replication and transaction log
  initialization, [PR-431](https://github.com/reductstore/reductstore/pull/431)

### Changed

- RS-239: Override errored records if they have the same
  size, [PR-428](https://github.com/reductstore/reductstore/pull/428)

### Security

- Vulnerable to degradation of service with CONTINUATION
  Flood, [PR-430](https://github.com/reductstore/reductstore/pull/430)

## [1.9.4] - 2024-03-29

### Fixed

- RS-233: fix wrong order of timestamps in batched write
  request, [PR-421](https://github.com/reductstore/reductstore/pull/421)

## [1.9.3] - 2024-03-16

### Fixed

- RS-221: fix body draining in write a record and batch
  edpoints, [PR-418](https://github.com/reductstore/reductstore/pull/418)

## [1.9.2] - 2024-03-15

### Fixed

- RS-218: fix block migration, [PR-416](https://github.com/reductstore/reductstore/pull/416)

## [1.9.1] - 2024-03-09

### Fixed

- Fix build on ARM32, [PR-411](https://github.com/reductstore/reductstore/pull/411)

## [1.9.0] - 2024-03-08

### Added

- RS-156: Support for commercial license, [PR-400](https://github.com/reductstore/reductstore/pull/400)
- RS-187: Speed up startup time, [PR-402](https://github.com/reductstore/reductstore/pull/403/)

### Changed

- reduct-rs: Move `reduct-rs` to separated repository, [PR-395](https://github.com/reductstore/reductstore/pull/395)
- RS-95: Update `axum` up to 0.7, [PR-401](https://github.com/reductstore/reductstore/pull/401)
- Update Web Console to v1.5.0, [PR-406](https://github.com/reductstore/reductstore/pull/406)
- RS-198: improve error message for expired query id, [PR-408](https://github.com/reductstore/reductstore/pull/408)

### Fixed

- RS-195: check path and query before unwrap them in
  middleware, [PR-407](https://github.com/reductstore/reductstore/pull/407)

### Security

- Bump mio from 0.8.10 to 0.8.11, [PR-409](https://github.com/reductstore/reductstore/pull/409)

## [1.8.2] - 2024-02-10

### Fixed

- RS-162: Fix locked block by read/write operation, [PR-398](https://github.com/reductstore/reductstore/pull/398)
- RS-155: Wait for incomplete records during replication, [PR-399](https://github.com/reductstore/reductstore/pull/399)

## [1.8.1] - 2024-01-28

### Fixed

- Stuck last replication error, [PR-393](https://github.com/reductstore/reductstore/pull/393)

## [1.8.0] - 2024-01-24

### Added

- reductstore: Cargo feature `web-console` to build without Web
  Console, [PR-365](https://github.com/reductstore/reductstore/pull/365)
- reductstore: Web Console v1.4.0
- reduct-cli: `bucket` command to manage buckets, [PR-367](https://github.com/reductstore/reductstore/pull/367)
- reductstore: Data replication, [PR-377](https://github.com/reductstore/reductstore/pull/377)
- reductstore: CRUD API and diagnostics for replication, [PR-380](https://github.com/reductstore/reductstore/pull/380)
- reduct-rs: Implement replication API, [PR-391](https://github.com/reductstore/reductstore/pull/391)

### Fixed

- reductstore: Stop downloading Web Console at docs.rs
  build, [PR-366](https://github.com/reductstore/reductstore/pull/366)
- reductstore: Sync write tasks with HTTP API to avoid unfinished
  records, [PR-374](https://github.com/reductstore/reductstore/pull/374)
- reductstore: Re-create a transaction log of replication if it is
  broken, [PR-379](https://github.com/reductstore/reductstore/pull/379)
- reductstore: Status for unfinished records, [PR-381](https://github.com/reductstore/reductstore/pull/381)
- reductstore: Discard replication for any storage errors, [PR-382](https://github.com/reductstore/reductstore/pull/382)
- reductstore: CPU consumption for replication, [PR-383](https://github.com/reductstore/reductstore/pull/383)
- reductstore: GET /api/v1/replications/:replication_name empty
  diagnostics, [PR-384](https://github.com/reductstore/reductstore/pull/384)
- reductstore: Error counting in replication diagnostics, [PR-385](https://github.com/reductstore/reductstore/pull/385)
- reductstore: Discard transaction from replication log if remote bucket is
  available, [PR-386](https://github.com/reductstore/reductstore/pull/386)
- reductstore: Use only HTTP1 for replication engine, [PR-388](https://github.com/reductstore/reductstore/pull/388)
- reductstore: Mask access token for remote instance in
  replication, [PR-390](https://github.com/reductstore/reductstore/pull/390)

### Changed

- reductstore: Refactor read and write operation with tokio
  channels, [PR-370](https://github.com/reductstore/reductstore/pull/370)
- docs: update link to new website, [PR-375](https://github.com/reductstore/reductstore/pull/375)
- reductstore: Update Web Console to v1.4.1, [PR-389](https://github.com/reductstore/reductstore/pull/389)

### Removed

- docs: remove /docs with GitBook docs, [PR-376](https://github.com/reductstore/reductstore/pull/376)

## [1.7.3] - 2023-11-08

### Fixed

- reductstore: Fix entry size calculation, [PR-373](https://github.com/reductstore/reductstore/pull/373)

## [1.7.2] - 2023-11-01

### Fixed

- reduct-rs: Fix query URL in ReductClient, [PR-372](https://github.com/reductstore/reductstore/pull/372)

## [1.7.1] - 2023-10-29

### Fixed

- reductstore: Wrong size calculation if a block could not be
  removed, [PR-371](https://github.com/reductstore/reductstore/pull/371)

## [1.7.0] - 2023-10-06

### Added

- reduct-cli: `alias` and `server` commands, [PR-343](https://github.com/reductstore/reductstore/pull/343)
-

reduct-rs: `ReductClient.url`, `ReductClient.token`, `ReductCientBuilder.try_build` [PR-350](https://github.com/reductstore/reductstore/pull/350)

- reductstore: `healthcheck` to buildx.Dockerfile, [PR-350](https://github.com/reductstore/reductstore/pull/350)
- reductstore: provisioning with environment variables, [PR-352](https://github.com/reductstore/reductstore/pull/352)
- reductstore,reduct-rs: batched write API, [PR-355](https://github.com/reductstore/reductstore/pull/355)

### Changed

- reductstore: Update dependencies, min. rust v1.67.0, [PR-341](https://github.com/reductstore/reductstore/pull/341)
- reductstore: Use Web Console v1.3.0, [PR-345](https://github.com/reductstore/reductstore/pull/342)
- reductstore: Move some Python API tests in Rust part, [PR-351](https://github.com/reductstore/reductstore/pull/351)
- reduct-base: Rename `HttpError` -> `ReductError`, [PR-350](https://github.com/reductstore/reductstore/pull/350)
- docs: update Getting Started, [PR-358](https://github.com/reductstore/reductstore/pull/358)

### Fixed

- reduct-rs: Normalize instance URL
  in `ClientBuilder.url`, [PR-343](https://github.com/reductstore/reductstore/pull/343)

## [1.6.2] - 2023-09-20

### Fixed

- reductstore: Panic for a bad time interval
  in `GET /b/:bucket/:entry/q`, [PR-357](https://github.com/reductstore/reductstore/pull/357)

## [1.6.1] - 2023-08-28

### Fixed

- reductstore: README and LICENSE in reductstore crate, [PR-347](https://github.com/reductstore/reductstore/pull/347)

### Security

- reductstore: Update `rustls` with
  patched `rustls-webpki`, [PR-349](https://github.com/reductstore/reductstore/pull/349)

## [1.6.0] - 2023-08-14

### Added

- reductstore: Build docker image for ARM32 platform, [PR-328](https://github.com/reductstore/reductstore/pull/328)
- reductstore,reduct-rs: Removing entries from bucket, [PR-334](https://github.com/reductstore/reductstore/pull/334)
- reductstore,reduct-rs: Limit parameter in query request, [PR-335](https://github.com/reductstore/reductstore/pull/335)
- reduct-rs: Server API for Client SDK, [PR-321](https://github.com/reductstore/reductstore/pull/321)
- reduct-rs: Token API for Client SDK, [PR-322](https://github.com/reductstore/reductstore/pull/322)
- reduct-rs: Bucket API for Client SDK, [PR-323](https://github.com/reductstore/reductstore/pull/323)
- reduct-rs: Entry API for Client SDK, [PR-326](https://github.com/reductstore/reductstore/pull/326)
- reduct-rs: Examples and docs, [PR-333](https://github.com/reductstore/reductstore/pull/333)

### Changed

- reductstore: Refactor `http_frontend` module, [PR-306](https://github.com/reductstore/reductstore/pull/306)
- reductstore: Cache last block to reduce read operations, [PR-318](https://github.com/reductstore/reductstore/pull/318)
- reductstore: Grained HTTP components, [PR-319](https://github.com/reductstore/reductstore/pull/319)
- reductstore: Default maximum records in block 256, [PR-320](https://github.com/reductstore/reductstore/pull/320)
- reductstore: BUSL-1.1 license, [PR-337](https://github.com/reductstore/reductstore/pull/337)
- reductstore: Update README.md, [PR-338](https://github.com/reductstore/reductstore/pull/338)
- all: Organize workspaces, [PR-310](https://github.com/reductstore/reductstore/pull/310)

### Removed

- reductstore: `native-tls` dependency (only `rustls`), [PR-315](https://github.com/reductstore/reductstore/pull/315)

### Fixed

- reductstore: Partial bucket settings, [PR-325](https://github.com/reductstore/reductstore/pull/325)

## [1.5.1] - 2023-07-17

### Fixed

- Handle empty or broken block descriptor, [PR-317](https://github.com/reductstore/reductstore/pull/317)

## [1.5.0] - 2023-06-30

### Added

- `x-reduct-api` header to get quick version number in Major.Minor
  format, [PR-291](https://github.com/reductstore/reductstore/pull/291)
- `GET /api/v1/:bucket/:entry/batch` endpoint to read a bunch of
  records, [PR-294](https://github.com/reductstore/reductstore/pull/294)
- `HEAD /api/v1/b/:bucket_name/:entry_name` and `HEAD /api/v1/b/:bucket_name/:entry_name/batch`
  endpoints, [PR-296]https://github.com/reductstore/reductstore/pull/296)

### Changed

- Concise format for headers in `GET /api/v1/:bucket/:entry/batch`
  response, [PR-298](https://github.com/reductstore/reductstore/pull/298)

## [1.4.1] - 2023-06-27

### Fixed

- Stuck empty entries, [PR-302](https://github.com/reductstore/reductstore/pull/302)

## [1.4.0] - 2023-06-09

### Fixed

- Panic when an invalid utf-8 received as a label value, [PR-290](https://github.com/reductstore/reductstore/pull/290)
- Writing record for clients which don't support for Expect
  header, [PR-293](https://github.com/reductstore/reductstore/pull/293)

## [1.4.0-beta.1] - 2023-06-03

### Changed

- Update web console to 1.2.2, [PR-287](https://github.com/reductstore/reductstore/pull/287)

### Fixed

- Parsing non-string quota type, [PR-286](https://github.com/reductstore/reductstore/pull/286)
- Show file paths in logs without registry path, [PR-288](https://github.com/reductstore/reductstore/pull/288)

## [1.4.0-alpha.3] - 2023-05-29

### Fixed

- Return `init-token` to token list, [PR-280](https://github.com/reductstore/reductstore/pull/280)
- First query ID is 1, [PR-281](https://github.com/reductstore/reductstore/pull/281)
- Showing permissions in `GET /api/v1/tokens`, [PR-282](https://github.com/reductstore/reductstore/pull/282)
- Remove removed bucket from token permissions, [PR-283](https://github.com/reductstore/reductstore/pull/283)
- Build on Windows and macOS, [PR-284](https://github.com/reductstore/reductstore/pull/284)

## [1.4.0-alpha.2] - 2023-05-26

### Fixed

- Cargo package, [PR-278](https://github.com/reductstore/reductstore/pull/278)

## [1.4.0-alpha.1] - 2023-05-22

### Added

- Continuous query `GET /api/v1/:bucket/:entry/q?continuous=true|false`,
  [PR-248](https://github.com/reductstore/reductstore/pull/248)
- Build ARM64 Docker image
- Integration of Rust, [PR-251](https://github.com/reductstore/reductstore/pull/251)
- Print build commit and date in logs, [PR-271](https://github.com/reductstore/reductstore/pull/271)
- Re-build ARM64 Docker image for Rust, [PR-274](https://github.com/reductstore/reductstore/pull/274)
- Publish crate to crates.io, [PR-275](https://github.com/reductstore/reductstore/pull/275)

### Changed

- New public Docker repository `reduct/store`, [PR-246](https://github.com/reductstore/reductstore/pull/246)
- Speed up loading entries at start, [PR-250](https://github.com/reductstore/reductstore/pull/250)
- Rewrite static asset management in Rust, [PR-252](https://github.com/reductstore/reductstore/pull/252)
- Rewrite token authentication module in Rust, [PR-255](https://github.com/reductstore/reductstore/pull/255)
- Rewrite storage module in Rust, [PR-257](https://github.com/reductstore/reductstore/pull/257)
- Rewrite HTTP layer in Rust, [PR-259](https://github.com/reductstore/reductstore/pull/259)

### Removed

- Disable Windows and Macos builds because of migration on
  Rust, [PR-251](https://github.com/reductstore/reductstore/pull/251)

### Fixed

- GET /api/v1/me endpoint for disabled authentication, [PR-245](https://github.com/reductstore/reductstore/pull/245)
- Error handling when a client closes a connection, [PR-263](https://github.com/reductstore/reductstore/pull/263)
- Allow null quota type in bucket settings, [PR-264](https://github.com/reductstore/reductstore/pull/264)
- Writing belated data, [PR-265](https://github.com/reductstore/reductstore/pull/265)
- Fix searching record by timestamp, [PR-266](https://github.com/reductstore/reductstore/pull/266)
- Graceful shutdown, [PR-267](https://github.com/reductstore/reductstore/pull/267)
- Access to a block descriptor from several threads, [PR-268](https://github.com/reductstore/reductstore/pull/268)
- Handling unix SIGTERM signal, [PR-269](https://github.com/reductstore/reductstore/pull/269)
- Encoding non-text assets of Web Console, [PR-270](https://github.com/reductstore/reductstore/pull/270)
- Pass hash commit into docker image, [PR-272](https://github.com/reductstore/reductstore/pull/272)
- Build snap package in CI, [PR-273](https://github.com/reductstore/reductstore/pull/273)

## [1.3.2] - 2023-03-10

### Added

- Build and publish snap, [PR-241](https://github.com/reductstore/reductstore/pull/241)

### Changed

- Fetch Web Console from cmake, [PR-239](https://github.com/reductstore/reductstore/pull/239)
- Install snap as a daemon, [PR-240](https://github.com/reductstore/reductstore/pull/240)

### Fixed

- Begin time 0 is valid for a block, [PR-242](https://github.com/reductstore/reductstore/pull/242)

## [1.3.1] - 2023-02-03

### Fixed

- Querying when a block doesn't have records for certain
  labels, [PR-235](https://github.com/reductstore/reductstore/pull/235)

## [1.3.0] - 2023-01-26

### Added

- Labels for  `POST|GET /api/v1/:bucket/:entry` as headers with
  prefix `x-reduct-label-`, [PR-224](https://github.com/reductstore/reductstore/pull/224)
- `include-<label>` and `exclude-<label>` query parameters for query endpoint
  `GET /api/v1/:bucket/:entry/q`, [PR-226](https://github.com/reductstore/reductstore/pull/226)
- Store the `Content-Type` header received for a record while writing it, so that the record may be returned with the
  same header, [PR-231](https://github.com/reductstore/reductstore/pull/231)

### Changed

- Project license AGPLv3 to MPL-2.0, [PR-221](https://github.com/reductstore/reductstore/pull/221)
- Rename error header `-x-reduct-error`
  to `x-reduct-error`, [PR-230](https://github.com/reductstore/reductstore/pull/230)
- Update Web Console to v1.2.0, [PR-232](https://github.com/reductstore/reductstore/pull/232)

## [1.2.3] - 2023-01-02

### Fixed

- Crashing when post request is aborted by client, [PR-223](https://github.com/reductstore/reductstore/pull/223)

## [1.2.2] - 2022-12-20

### Fixed

- Token validation for anonymous access, [PR-217](https://github.com/reductstore/reductstore/pull/217)

## [1.2.1] - 2022-12-19

### Fixed

- Docker image command

## [1.2.0] - 2022-12-18

### Added:

- `GET /api/v1/me` endpoint to get current
  permissions, [PR-202](https://github.com/reductstore/reductstore/pull/208)
- Send error message in `-x-reduct-error`header [PR-213](https://github.com/reductstore/reductstore/pull/213)

### Changed:

- Consistent token and bucket management, [PR-208](https://github.com/reductstore/reductstore/pull/208)
- Rebranding: update project name, CMakeTargets and docs, [PR-215](https://github.com/reductstore/reductstore/pull/215)

### Fixed:

- HTTP statuses for `GET /api/v1/:bucket/:entry/q` and `POST /api/v1/:bucket/:entry`
  , [PR-212](https://github.com/reductstore/reductstore/pull/212)

## [1.1.1] - 2022-12-08

### Fixed:

- A crush when we handle input chunks after an HTTP
  error, [PR-206](https://github.com/reductstore/reductstore/pull/206)

## [1.1.0] - 2022-11-27

### Added:

- Implement Token API, [PR-199](https://github.com/reductstore/reductstore/pull/199)

### Fixed:

- Link to Entry API in documentation, [PR-194](https://github.com/reductstore/reductstore/pull/194)
- No error body for HEAD `/b/:bucket_name`, [PR-196](https://github.com/reductstore/reductstore/pull/196)
- Use `GET /tokens` instead of `/tokens/list`, [PR-200](https://github.com/reductstore/reductstore/pull/200)

### Changed:

- Always override init-token, [PR-201](https://github.com/reductstore/reductstore/pull/201)
- Update Web Console to v1.1.0, [PR-204](https://github.com/reductstore/reductstore/pull/204)

## [1.0.1] - 2022-10-09

### Added:

- Print 404 error to logs in debug mode, [PR-187](https://github.com/reductstore/reductstore/pull/187)

### Fixed:

- Build MacOs in pipeline, [PR-188](https://github.com/reductstore/reductstore/pull/188)
- Parsing endpoint url to print it in logs, [PR-190](https://github.com/reductstore/reductstore/pull/190)
- Handling negative timestamps, [PR-191](https://github.com/reductstore/reductstore/pull/191)

## [1.0.0] - 2022-10-03

### Added:

- Web Console v1.0.0. [PR-184](https://github.com/reductstore/reductstore/pull/184)

### Removed:

- GET `/bucketname/entryname/list` endpoint, [PR-164](https://github.com/reductstore/reductstore/pull/164)
- POST `/auth/refresh` endpoint, [PR-177](https://github.com/reductstore/reductstore/pull/177)

### Changed:

- Refactor HTTP API layer, [PR-179](https://github.com/reductstore/reductstore/pull/179)
- Prefix `/api/v1/` for all endpoints, [PR-182](https://github.com/reductstore/reductstore/pull/182)

### Fixed:

- Segfault during overriding a record, [PR-183](https://github.com/reductstore/reductstore/pull/183)
- Access to Web Console when authentication is
  enabled, [PR-185](https://github.com/reductstore/reductstore/pull/185)

### Security:

- Check bucket and entry name with regex, [PR-181](https://github.com/reductstore/reductstore/pull/181)

## [0.9.0] - 2022-09-18

### Added:

- Build a static executable for AMD64 and upload it to release from
  CI, [PR-171](https://github.com/reductstore/reductstore/pull/171)
- Build on MacOS, [PR-173](https://github.com/reductstore/reductstore/pull/173)
- Build on Windows, [PR-174](https://github.com/reductstore/reductstore/pull/174)

### Changed:

- Web Console v0.5.0, [PR-175](https://github.com/reductstore/reductstore/pull/175)

## [0.8.0] - 2022-08-26

### Added:

- Web Console v0.4.0
- `Connection` header, [PR-154](https://github.com/reductstore/reductstore/pull/154)
- Publish image to DockerHub, [PR-162](https://github.com/reductstore/reductstore/pull/162)
- Use API token as an access token, [PR-167](https://github.com/reductstore/reductstore/pull/167)

### Fixed:

- Ignoring error code after a failed bucket update, [PR-161](https://github.com/reductstore/reductstore/pull/161)
- Infinite loop in Bucket::KeepQuota, [PR-146](https://github.com/reductstore/reductstore/pull/146)
- Waiting data from HTTP client if it aborts
  connection, [PR-151](https://github.com/reductstore/reductstore/pull/151)
- Writing record when current block is broken, [PR-15-](https://github.com/reductstore/reductstore/pull/153)
- Closing uSocket, [PR-154](https://github.com/reductstore/reductstore/pull/154)
- Removing broken block when it keeps quota, [PR-155](https://github.com/reductstore/reductstore/pull/155)
- Sending headers twice, [PR-156](https://github.com/reductstore/reductstore/pull/156)
- Direction to `cd` into the `build/` directory while building the server
  locally, [PR-159](https://github.com/reductstore/reductstore/pull/159)

### Changed:

- Duplication of timestamps is not allowed, [PR-147](https://github.com/reductstore/reductstore/pull/147)
- Update dependencies, [PR-163](https://github.com/reductstore/reductstore/pull/163)

### Deprecated:

- GET `/auth/refersh` endpoint and access token, [PR-167](https://github.com/reductstore/reductstore/pull/167)

## [0.7.1] - 2022-07-30

### Fixed:

- Opening Web Console, [PR-143](https://github.com/reductstore/reductstore/pull/143)

## [0.7.0] - 2022-07-29

### Added:

- Web Console v0.3.0, [PR-133](https://github.com/reductstore/reductstore/pull/133)
- GET `/b/:bucket/:entry/q?` endpoint for iterating
  data, [PR-141](https://github.com/reductstore/reductstore/pull/141)

### Changed:

- Use `Keep a log` format for CHANGELOG, [PR-136](https://github.com/reductstore/reductstore/pull/136)
- SI for max block and read chunk sizes, [PR-137](https://github.com/reductstore/reductstore/pull/137)
- SHA256 hash for API token is optional, [PR-139](https://github.com/reductstore/reductstore/pull/139)

### Fixed:

- Typo in API documentation, [PR-124](https://github.com/reductstore/reductstore/pull/124)
- Style in documentation, [PR-129](https://github.com/reductstore/reductstore/pull/129)

## [0.6.1] - 2022-06-25

### Added:

- Use Web Console v0.2.1, [PR-120](https://github.com/reductstore/reductstore/pull/120)

## [0.6.0] - 2022-06-25

### Added:

- `Content-Type` header to responses, [PR-107](https://github.com/reductstore/reductstore/pull/107)
- `max_block_records` to bucket settings, [PR-108](https://github.com/reductstore/reductstore/pull/108)
- HEAD `/alive` method for health check, [PR-114](https://github.com/reductstore/reductstore/pull/114)

### Changed:

- Filter unfinished records in GET /b/:bucket/:entry/list
  endpoint, [PR-106](https://github.com/reductstore/reductstore/pull/106)

### Fixed:

- Web Console for RS_API_BASE_PATH, [PR-92](https://github.com/reductstore/reductstore/pull/92)
- Wasting disk space in XFS filesystem, [PR-100](https://github.com/reductstore/reductstore/pull/100)
- Base path in server url, [PR-105](https://github.com/reductstore/reductstore/pull/105)
- Updating record state in asynchronous write
  operation, [PR-109](https://github.com/reductstore/reductstore/pull/109)
- SEGFAULT when entry removed but async writer is
  alive, [PR-110](https://github.com/reductstore/reductstore/pull/110)
- Removing a block with active readers or
  writers, [PR-111](https://github.com/reductstore/reductstore/pull/111)
- Loading bucket settings from disk, [PR-112](https://github.com/reductstore/reductstore/pull/112)
- 404 error for react routes, [PR-116](https://github.com/reductstore/reductstore/pull/116)
- No token error message, [PR-118](https://github.com/reductstore/reductstore/pull/118)
- Updating bucket settings, [PR-119](https://github.com/reductstore/reductstore/pull/119)
- Benchmarks and refactor block management [PR-99](https://github.com/reductstore/reductstore/pull/99)
- CURL to deploy image [PR-104](https://github.com/reductstore/reductstore/pull/104)

### Changed:

- Optimise write operation, [PR-96](https://github.com/reductstore/reductstore/pull/96)
- Disable SSL verification in API tests, [PR-113](https://github.com/reductstore/reductstore/pull/113)

## [0.5.1] - 2022-05-24

### Fixed:

- GET `/b/:bucket/:entry` to avoid creating an empty
  entry, [PR-95](https://github.com/reductstore/reductstore/pull/95)
- Update of bucket settings, [PR-138](https://github.com/reductstore/reductstore/pull/138)

## [0.5.0] - 2022-05-15

### Added:

- Web Console, [PR-77](https://github.com/reductstore/reductstore/pull/77)
- Add default settings for a new bucket in GET /info, [PR-87](https://github.com/reductstore/reductstore/pull/87)
- Link to JS SDK to documentation, [PR-88](https://github.com/reductstore/reductstore/pull/88)

### Changed:

- Only HTTP errors 50x in the logs, [PR-84](https://github.com/reductstore/reductstore/issues/84)

### Fixed:

- CORS functionality, [PR-72](https://github.com/reductstore/reductstore/pull/72)
- Quota policy, [PR-83](https://github.com/reductstore/reductstore/pull/83)

## [0.4.3] - 2022-05-01

### Fixed:

- Sending big blobs [PR-80](https://github.com/reductstore/reductstore/pull/80)
- Handling offset in tryEnd [PR-81](https://github.com/reductstore/reductstore/pull/81)

## [0.4.2] - 2022-04-30

### Fixed:

- Deadlock during sending data, [PR-78](https://github.com/reductstore/reductstore/pull/78)

## [0.4.1] - 2022-04-04

### Fixed:

- Timestamp for oldest record, [PR-68](https://github.com/reductstore/reductstore/pull/68)

## [0.4.0] - 2022-04-01

### Added:

- Asynchronous write/read operations with data blocks, [PR-62](https://github.com/reductstore/reductstore/pull/62)

### Fixed:

- Searching start block in Entry List request, [PR-61](https://github.com/reductstore/reductstore/pull/61)
- Aborting GET requests, [PR-64](https://github.com/reductstore/reductstore/pull/64)

### Changed:

- Block structure in entry, [PR-58](https://github.com/reductstore/reductstore/pull/58)

## [0.3.0]  - 2022-03-14

### Added

- Secure HTTP, [PR-49](https://github.com/reductstore/reductstore/pull/49)
- Stats and list entries to GET /b/:bucket method with
  , [PR-51](https://github.com/reductstore/reductstore/pull/51)
- Access to the latest record, [PR-53](https://github.com/reductstore/reductstore/pull/53)

### Fixed:

- Sending two responses for HTTP error, [PR-48](https://github.com/reductstore/reductstore/pull/48)

### Changed:

- Replace nholmann/json with Protobuf, [PR-47](https://github.com/reductstore/reductstore/pull/47)

## [0.2.1] - 2022-03-07

### Fixed:

* Crushing when API token is wrong, [PR-42](https://github.com/reductstore/reductstore/pull/42)
* Order of authentication checks, [PR-43](https://github.com/reductstore/reductstore/pull/43)

## [0.2.0] - 2022-02-26

### Added:

- HEAD method to Bucket API, [PR-30](https://github.com/reductstore/reductstore/pull/30)
- Extends information from GET method of Server API, [PR-33](https://github.com/reductstore/reductstore/pull/33)
- GET /list end point to browse buckets, [PR-34](https://github.com/reductstore/reductstore/pull/34)
- Bearer token authentication, [PR-36](https://github.com/reductstore/reductstore/pull/36)

### Changed:

- PUT method of Bucket API has optional parameters, [PR-32](https://github.com/reductstore/reductstore/pull/32)

### Fixed:

- Docker build on ARM32, [PR-29](https://github.com/reductstore/reductstore/pull/29)
- IBucket::List error 500 for timestamps between
  blocks, [PR-31](https://github.com/reductstore/reductstore/pull/31)
- Wrong parameters in Entry API documentation, [PR-38](https://github.com/reductstore/reductstore/pull/38)

## [0.1.1] - 2022-02-13

### Fixed:

- Default folder for data in Docker image, [PR-23](https://github.com/reductstore/reductstore/pull/23)

## [0.1.0] - 2022-01-24

- Initial release with basic HTTP API and FIFO bucket quota


[Unreleased]: https://github.com/reductstore/reductstore/compare/v1.15.6...HEAD

[1.15.6]: https://github.com/reductstore/reductstore/compare/v1.15.5...v1.15.6

[1.15.5]: https://github.com/reductstore/reductstore/compare/v1.15.4...v1.15.5

[1.15.4]: https://github.com/reductstore/reductstore/compare/v1.15.3...v1.15.4

[1.15.3]: https://github.com/reductstore/reductstore/compare/v1.15.2...v1.15.3

[1.15.2]: https://github.com/reductstore/reductstore/compare/v1.15.1...v1.15.2

[1.15.1]: https://github.com/reductstore/reductstore/compare/v1.15.0...v1.15.1

[1.15.0]: https://github.com/reductstore/reductstore/compare/v1.14.8...v1.15.0

[1.14.8]: https://github.com/reductstore/reductstore/compare/v1.14.7...v1.14.8

[1.14.7]: https://github.com/reductstore/reductstore/compare/v1.14.6...v1.14.7

[1.14.6]: https://github.com/reductstore/reductstore/compare/v1.14.5...v1.14.6

[1.14.5]: https://github.com/reductstore/reductstore/compare/v1.14.4...v1.14.5

[1.14.4]: https://github.com/reductstore/reductstore/compare/v1.14.3...v1.14.4

[1.14.3]: https://github.com/reductstore/reductstore/compare/v1.14.2...v1.14.3

[1.14.2]: https://github.com/reductstore/reductstore/compare/v1.14.1...v1.14.2

[1.14.1]: https://github.com/reductstore/reductstore/compare/v1.14.0...v1.14.1

[1.14.0]: https://github.com/reductstore/reductstore/compare/v1.13.5...v1.14.0

[1.13.5]: https://github.com/reductstore/reductstore/compare/v1.13.4...v1.13.5

[1.13.4]: https://github.com/reductstore/reductstore/compare/v1.13.3...v1.13.4

[1.13.3]: https://github.com/reductstore/reductstore/compare/v1.13.2...v1.13.3

[1.13.2]: https://github.com/reductstore/reductstore/compare/v1.13.1...v1.13.2

[1.13.1]: https://github.com/reductstore/reductstore/compare/v1.13.0...v1.13.1

[1.13.0]: https://github.com/reductstore/reductstore/compare/v1.12.4...v1.13.0

[1.12.4]: https://github.com/reductstore/reductstore/compare/v1.12.3...v1.12.4

[1.12.3]: https://github.com/reductstore/reductstore/compare/v1.12.2...v1.12.3

[1.12.2]: https://github.com/reductstore/reductstore/compare/v1.12.1...v1.12.2

[1.12.1]: https://github.com/reductstore/reductstore/compare/v1.12.0...v1.12.1

[1.12.0]: https://github.com/reductstore/reductstore/compare/v1.11.1...v1.12.0

[1.11.2]: https://github.com/reductstore/reductstore/compare/v1.11.1...v1.11.2

[1.11.1]: https://github.com/reductstore/reductstore/compare/v1.11.0...v1.11.1

[1.11.0]: https://github.com/reductstore/reductstore/compare/v1.10.1...v1.11.0

[1.10.1]: https://github.com/reductstore/reductstore/compare/v1.10.0...v1.10.1

[1.10.0]: https://github.com/reductstore/reductstore/compare/v1.9.5...v1.10.0

[1.9.5]: https://github.com/reductstore/reductstore/compare/v1.9.4...v1.9.5

[1.9.4]: https://github.com/reductstore/reductstore/compare/v1.9.3...v1.9.4

[1.9.3]: https://github.com/reductstore/reductstore/compare/v1.9.2...v1.9.3

[1.9.2]: https://github.com/reductstore/reductstore/compare/v1.9.1...v1.9.2

[1.9.1]: https://github.com/reductstore/reductstore/compare/v1.9.0...v1.9.1

[1.9.0]: https://github.com/reductstore/reductstore/compare/v1.8.2...v1.9.0

[1.8.2]: https://github.com/reductstore/reductstore/compare/v1.8.1...v1.8.2

[1.8.1]: https://github.com/reductstore/reductstore/compare/v1.8.0...v1.8.1

[1.8.0]: https://github.com/reductstore/reductstore/compare/v1.7.3...v1.8.0

[1.7.3]: https://github.com/reductstore/reductstore/compare/v1.7.2...v1.7.3

[1.7.2]: https://github.com/reductstore/reductstore/compare/v1.7.1...v1.7.2

[1.7.1]: https://github.com/reductstore/reductstore/compare/v1.7.0...v1.7.1

[1.7.0]: https://github.com/reductstore/reductstore/compare/v1.6.2...v1.7.0

[1.6.2]: https://github.com/reductstore/reductstore/compare/v1.6.1...v1.6.2

[1.6.1]: https://github.com/reductstore/reductstore/compare/v1.6.0...v1.6.1

[1.6.0]: https://github.com/reductstore/reductstore/compare/v1.5.1...v1.6.0

[1.5.1]: https://github.com/reductstore/reductstore/compare/v1.5.0...v1.5.1

[1.5.0]: https://github.com/reductstore/reductstore/compare/v1.4.1...v1.5.0

[1.4.1]: https://github.com/reductstore/reductstore/compare/v1.4.0...v1.4.1

[1.4.0]: https://github.com/reductstore/reductstore/compare/v1.4.0-beta.1...v1.4.0

[1.4.0-beta.1]: https://github.com/reductstore/reductstore/compare/v1.4.0-alpha.2...v1.4.0-beta.1

[1.4.0-alpha.2]: https://github.com/reductstore/reductstore/compare/v1.4.0-alpha.1...v1.4.0-alpha.2

[1.4.0-alpha.1]: https://github.com/reductstore/reductstore/compare/v1.3.2...v1.4.0-alpha.1

[1.3.2]: https://github.com/reductstore/reductstore/compare/v1.3.1...v1.3.2

[1.3.1]: https://github.com/reductstore/reductstore/compare/v1.3.0...v1.3.1

[1.3.0]: https://github.com/reductstore/reductstore/compare/v1.2.3...v1.3.0

[1.2.3]: https://github.com/reductstore/reductstore/compare/v1.2.2...v1.2.3

[1.2.2]: https://github.com/reductstore/reductstore/compare/v1.2.1...v1.2.2

[1.2.1]: https://github.com/reductstore/reductstore/compare/v1.2.0...v1.2.1

[1.2.0]: https://github.com/reductstore/reductstore/compare/v1.1.1...v1.2.0

[1.1.1]: https://github.com/reductstore/reductstore/compare/v1.1.0...v1.1.1

[1.1.0]: https://github.com/reductstore/reductstore/compare/v1.0.0...v1.1.0

[1.0.1]: https://github.com/reductstore/reductstore/compare/v1.0.0...v1.0.1

[1.0.0]: https://github.com/reductstore/reductstore/compare/v0.9.0...v1.0.0

[0.9.0]: https://github.com/reductstore/reductstore/compare/v0.8.0...v0.9.0

[0.8.0]: https://github.com/reductstore/reductstore/compare/v0.7.1...v0.8.0

[0.7.1]: https://github.com/reductstore/reductstore/compare/v0.7.0...v0.7.1

[0.7.0]: https://github.com/reductstore/reductstore/compare/v0.6.1...v0.7.0

[0.6.1]: https://github.com/reductstore/reductstore/compare/v0.6.0...v0.6.1

[0.6.0]: https://github.com/reductstore/reductstore/compare/v0.5.1...v0.6.0

[0.5.1]: https://github.com/reductstore/reductstore/compare/v0.5.0...v0.5.1

[0.5.0]: https://github.com/reductstore/reductstore/compare/v0.4.3...v0.5.0

[0.4.3]: https://github.com/reductstore/reductstore/compare/v0.4.2...v0.4.3

[0.4.2]: https://github.com/reductstore/reductstore/compare/v0.4.1...v0.4.2

[0.4.1]: https://github.com/reductstore/reductstore/compare/v0.4.0...v0.4.1

[0.4.0]: https://github.com/reductstore/reductstore/compare/v0.3.0...v0.4.0

[0.3.0]: https://github.com/reductstore/reductstore/compare/v0.2.1...v0.3.0

[0.2.1]: https://github.com/reductstore/reductstore/compare/v0.2.0...v0.2.1

[0.2.0]: https://github.com/reductstore/reductstore/compare/v0.1.1...v0.2.0

[0.1.1]: https://github.com/reductstore/reductstore/compare/v0.1.0...v0.1.1

[0.1.0]: https://github.com/reductstore/reductstore/releases/tag/v0.1.0<|MERGE_RESOLUTION|>--- conflicted
+++ resolved
@@ -7,7 +7,6 @@
 
 ## [Unreleased]
 
-<<<<<<< HEAD
 ### Added
 
 - Pass server information to extensions, [PR-816](https://github.com/reductstore/reductstore/pull/816)
@@ -28,13 +27,12 @@
 
 - Fix hanging query request if no extension registered, [PR-830](https://github.com/reductstore/reductstore/pull/830)
 - Fix `$limit` operator in extension context, [PR-848](https://github.com/reductstore/reductstore/pull/848)
-=======
+
 ## [1.15.6] - 2025-06-25
 
 ### Fixed
 
 - Fix replication of update transaction to empty bucket, [PR-867](https://github.com/reductstore/reductstore/pull/867)
->>>>>>> 7249863e
 
 ## [1.15.5] - 2025-06-10
 
