# Changelog

All notable changes to this project will be documented in this file.

The format is based on [Keep a Changelog](https://keepachangelog.com/en/1.0.0/),
and this project adheres to [Semantic Versioning](https://semver.org/spec/v2.0.0.html).

## [Unreleased]

<<<<<<< HEAD
### Changed

- reductstore: Refactor `http_frontend` module, [PR-306](https://github.com/reductstore/reductstore/pull/306)
- all: Organize workspaces, [PR-310](https://github.com/reductstore/reductstore/pull/310)

### Removed

- `native-tls` dependency (only `rustls`), [PR-315](https://github.com/reductstore/reductstore/pull/315)
=======
## [1.5.1] - 2023-07-17

### Fixed

- Handle empty or broken block descriptor, [PR-317](https://github.com/reductstore/reductstore/pull/317)
>>>>>>> e094d8ce

## [1.5.0] - 2023-06-30

### Added

- `x-reduct-api` header to get quick version number in Major.Minor
  format, [PR-291](https://github.com/reductstore/reductstore/pull/291)
- `GET /api/v1/:bucket/:entry/batch` endpoint to read a bunch of
  records, [PR-294](https://github.com/reductstore/reductstore/pull/294)
- `HEAD /api/v1/b/:bucket_name/:entry_name` and `HEAD /api/v1/b/:bucket_name/:entry_name/batch`
  endpoints, [PR-296]https://github.com/reductstore/reductstore/pull/296)

### Changed

- Concise format for headers in `GET /api/v1/:bucket/:entry/batch` response, [PR-298](https://github.com/reductstore/reductstore/pull/298)

## [1.4.1] - 2023-06-27

### Fixed

- Stuck empty entries, [PR-302](https://github.com/reductstore/reductstore/pull/302)

## [1.4.0] - 2023-06-09

### Fixed

- Panic when an invalid utf-8 received as a label value, [PR-290](https://github.com/reductstore/reductstore/pull/290)
- Writing record for clients which don't support for Expect
  header, [PR-293](https://github.com/reductstore/reductstore/pull/293)

## [1.4.0-beta.1] - 2023-06-03

### Changed

- Update web console to 1.2.2, [PR-287](https://github.com/reductstore/reductstore/pull/287)

### Fixed

- Parsing non-string quota type, [PR-286](https://github.com/reductstore/reductstore/pull/286)
- Show file paths in logs without registry path, [PR-288](https://github.com/reductstore/reductstore/pull/288)

## [1.4.0-alpha.3] - 2023-05-29

### Fixed

- Return `init-token` to token list, [PR-280](https://github.com/reductstore/reductstore/pull/280)
- First query ID is 1, [PR-281](https://github.com/reductstore/reductstore/pull/281)
- Showing permissions in `GET /api/v1/tokens`, [PR-282](https://github.com/reductstore/reductstore/pull/282)
- Remove removed bucket from token permissions, [PR-283](https://github.com/reductstore/reductstore/pull/283)
- Build on Windows and macOS, [PR-284](https://github.com/reductstore/reductstore/pull/284)

## [1.4.0-alpha.2] - 2023-05-26

### Fixed

- Cargo package, [PR-278](https://github.com/reductstore/reductstore/pull/278)

## [1.4.0-alpha.1] - 2023-05-22

### Added

- Continuous query `GET /api/v1/:bucket/:entry/q?continuous=true|false`,
  [PR-248](https://github.com/reductstore/reductstore/pull/248)
- Build ARM64 Docker image
- Integration of Rust, [PR-251](https://github.com/reductstore/reductstore/pull/251)
- Print build commit and date in logs, [PR-271](https://github.com/reductstore/reductstore/pull/271)
- Re-build ARM64 Docker image for Rust, [PR-274](https://github.com/reductstore/reductstore/pull/274)
- Publish crate to crates.io, [PR-275](https://github.com/reductstore/reductstore/pull/275)

### Changed

- New public Docker repository `reduct/store`, [PR-246](https://github.com/reductstore/reductstore/pull/246)
- Speed up loading entries at start, [PR-250](https://github.com/reductstore/reductstore/pull/250)
- Rewrite static asset management in Rust, [PR-252](https://github.com/reductstore/reductstore/pull/252)
- Rewrite token authentication module in Rust, [PR-255](https://github.com/reductstore/reductstore/pull/255)
- Rewrite storage module in Rust, [PR-257](https://github.com/reductstore/reductstore/pull/257)
- Rewrite HTTP layer in Rust, [PR-259](https://github.com/reductstore/reductstore/pull/259)

### Removed

- Disable Windows and Macos builds because of migration on
  Rust, [PR-251](https://github.com/reductstore/reductstore/pull/251)

### Fixed

- GET /api/v1/me endpoint for disabled authentication, [PR-245](https://github.com/reductstore/reductstore/pull/245)
- Error handling when a client closes a connection, [PR-263](https://github.com/reductstore/reductstore/pull/263)
- Allow null quota type in bucket settings, [PR-264](https://github.com/reductstore/reductstore/pull/264)
- Writing belated data, [PR-265](https://github.com/reductstore/reductstore/pull/265)
- Fix searching record by timestamp, [PR-266](https://github.com/reductstore/reductstore/pull/266)
- Graceful shutdown, [PR-267](https://github.com/reductstore/reductstore/pull/267)
- Access to a block descriptor from several threads, [PR-268](https://github.com/reductstore/reductstore/pull/268)
- Handling unix SIGTERM signal, [PR-269](https://github.com/reductstore/reductstore/pull/269)
- Encoding non-text assets of Web Console, [PR-270](https://github.com/reductstore/reductstore/pull/270)
- Pass hash commit into docker image, [PR-272](https://github.com/reductstore/reductstore/pull/272)
- Build snap package in CI, [PR-273](https://github.com/reductstore/reductstore/pull/273)

## [1.3.2] - 2023-03-10

### Added

- Build and publish snap, [PR-241](https://github.com/reductstore/reductstore/pull/241)

### Changed

- Fetch Web Console from cmake, [PR-239](https://github.com/reductstore/reductstore/pull/239)
- Install snap as a daemon, [PR-240](https://github.com/reductstore/reductstore/pull/240)

### Fixed

- Begin time 0 is valid for a block, [PR-242](https://github.com/reductstore/reductstore/pull/242)

## [1.3.1] - 2023-02-03

### Fixed

- Querying when a block doesn't have records for certain
  labels, [PR-235](https://github.com/reductstore/reductstore/pull/235)

## [1.3.0] - 2023-01-26

### Added

- Labels for  `POST|GET /api/v1/:bucket/:entry` as headers with
  prefix `x-reduct-label-`, [PR-224](https://github.com/reductstore/reductstore/pull/224)
- `include-<label>` and `exclude-<label>` query parameters for query endpoint
  `GET /api/v1/:bucket/:entry/q`, [PR-226](https://github.com/reductstore/reductstore/pull/226)
- Store the `Content-Type` header received for a record while writing it, so that the record may be returned with the
  same header, [PR-231](https://github.com/reductstore/reductstore/pull/231)

### Changed

- Project license AGPLv3 to MPL-2.0, [PR-221](https://github.com/reductstore/reductstore/pull/221)
- Rename error header `-x-reduct-error`
  to `x-reduct-error`, [PR-230](https://github.com/reductstore/reductstore/pull/230)
- Update Web Console to v1.2.0, [PR-232](https://github.com/reductstore/reductstore/pull/232)

## [1.2.3] - 2023-01-02

### Fixed

- Crashing when post request is aborted by client, [PR-223](https://github.com/reductstore/reductstore/pull/223)

## [1.2.2] - 2022-12-20

### Fixed

- Token validation for anonymous access, [PR-217](https://github.com/reductstore/reductstore/pull/217)

## [1.2.1] - 2022-12-19

### Fixed

- Docker image command

## [1.2.0] - 2022-12-18

### Added:

- `GET /api/v1/me` endpoint to get current
  permissions, [PR-202](https://github.com/reductstore/reductstore/pull/208)
- Send error message in `-x-reduct-error`header [PR-213](https://github.com/reductstore/reductstore/pull/213)

### Changed:

- Consistent token and bucket management, [PR-208](https://github.com/reductstore/reductstore/pull/208)
- Rebranding: update project name, CMakeTargets and docs, [PR-215](https://github.com/reductstore/reductstore/pull/215)

### Fixed:

- HTTP statuses for `GET /api/v1/:bucket/:entry/q` and `POST /api/v1/:bucket/:entry`
  , [PR-212](https://github.com/reductstore/reductstore/pull/212)

## [1.1.1] - 2022-12-08

### Fixed:

- A crush when we handle input chunks after an HTTP
  error, [PR-206](https://github.com/reductstore/reductstore/pull/206)

## [1.1.0] - 2022-11-27

### Added:

- Implement Token API, [PR-199](https://github.com/reductstore/reductstore/pull/199)

### Fixed:

- Link to Entry API in documentation, [PR-194](https://github.com/reductstore/reductstore/pull/194)
- No error body for HEAD `/b/:bucket_name`, [PR-196](https://github.com/reductstore/reductstore/pull/196)
- Use `GET /tokens` instead of `/tokens/list`, [PR-200](https://github.com/reductstore/reductstore/pull/200)

### Changed:

- Always override init-token, [PR-201](https://github.com/reductstore/reductstore/pull/201)
- Update Web Console to v1.1.0, [PR-204](https://github.com/reductstore/reductstore/pull/204)

## [1.0.1] - 2022-10-09

### Added:

- Print 404 error to logs in debug mode, [PR-187](https://github.com/reductstore/reductstore/pull/187)

### Fixed:

- Build MacOs in pipeline, [PR-188](https://github.com/reductstore/reductstore/pull/188)
- Parsing endpoint url to print it in logs, [PR-190](https://github.com/reductstore/reductstore/pull/190)
- Handling negative timestamps, [PR-191](https://github.com/reductstore/reductstore/pull/191)

## [1.0.0] - 2022-10-03

### Added:

- Web Console v1.0.0. [PR-184](https://github.com/reductstore/reductstore/pull/184)

### Removed:

- GET `/bucketname/entryname/list` endpoint, [PR-164](https://github.com/reductstore/reductstore/pull/164)
- POST `/auth/refresh` endpoint, [PR-177](https://github.com/reductstore/reductstore/pull/177)

### Changed:

- Refactor HTTP API layer, [PR-179](https://github.com/reductstore/reductstore/pull/179)
- Prefix `/api/v1/` for all endpoints, [PR-182](https://github.com/reductstore/reductstore/pull/182)

### Fixed:

- Segfault during overriding a record, [PR-183](https://github.com/reductstore/reductstore/pull/183)
- Access to Web Console when authentication is
  enabled, [PR-185](https://github.com/reductstore/reductstore/pull/185)

### Security:

- Check bucket and entry name with regex, [PR-181](https://github.com/reductstore/reductstore/pull/181)

## [0.9.0] - 2022-09-18

### Added:

- Build a static executable for AMD64 and upload it to release from
  CI, [PR-171](https://github.com/reductstore/reductstore/pull/171)
- Build on MacOS, [PR-173](https://github.com/reductstore/reductstore/pull/173)
- Build on Windows, [PR-174](https://github.com/reductstore/reductstore/pull/174)

### Changed:

- Web Console v0.5.0, [PR-175](https://github.com/reductstore/reductstore/pull/175)

## [0.8.0] - 2022-08-26

### Added:

- Web Console v0.4.0
- `Connection` header, [PR-154](https://github.com/reductstore/reductstore/pull/154)
- Publish image to DockerHub, [PR-162](https://github.com/reductstore/reductstore/pull/162)
- Use API token as an access token, [PR-167](https://github.com/reductstore/reductstore/pull/167)

### Fixed:

- Ignoring error code after a failed bucket update, [PR-161](https://github.com/reductstore/reductstore/pull/161)
- Infinite loop in Bucket::KeepQuota, [PR-146](https://github.com/reductstore/reductstore/pull/146)
- Waiting data from HTTP client if it aborts
  connection, [PR-151](https://github.com/reductstore/reductstore/pull/151)
- Writing record when current block is broken, [PR-15-](https://github.com/reductstore/reductstore/pull/153)
- Closing uSocket, [PR-154](https://github.com/reductstore/reductstore/pull/154)
- Removing broken block when it keeps quota, [PR-155](https://github.com/reductstore/reductstore/pull/155)
- Sending headers twice, [PR-156](https://github.com/reductstore/reductstore/pull/156)
- Direction to `cd` into the `build/` directory while building the server
  locally, [PR-159](https://github.com/reductstore/reductstore/pull/159)

### Changed:

- Duplication of timestamps is not allowed, [PR-147](https://github.com/reductstore/reductstore/pull/147)
- Update dependencies, [PR-163](https://github.com/reductstore/reductstore/pull/163)

### Deprecated:

- GET `/auth/refersh` endpoint and access token, [PR-167](https://github.com/reductstore/reductstore/pull/167)

## [0.7.1] - 2022-07-30

### Fixed:

- Opening Web Console, [PR-143](https://github.com/reductstore/reductstore/pull/143)

## [0.7.0] - 2022-07-29

### Added:

- Web Console v0.3.0, [PR-133](https://github.com/reductstore/reductstore/pull/133)
- GET `/b/:bucket/:entry/q?` endpoint for iterating
  data, [PR-141](https://github.com/reductstore/reductstore/pull/141)

### Changed:

- Use `Keep a log` format for CHANGELOG, [PR-136](https://github.com/reductstore/reductstore/pull/136)
- SI for max block and read chunk sizes, [PR-137](https://github.com/reductstore/reductstore/pull/137)
- SHA256 hash for API token is optional, [PR-139](https://github.com/reductstore/reductstore/pull/139)

### Fixed:

- Typo in API documentation, [PR-124](https://github.com/reductstore/reductstore/pull/124)
- Style in documentation, [PR-129](https://github.com/reductstore/reductstore/pull/129)

## [0.6.1] - 2022-06-25

### Added:

- Use Web Console v0.2.1, [PR-120](https://github.com/reductstore/reductstore/pull/120)

## [0.6.0] - 2022-06-25

### Added:

- `Content-Type` header to responses, [PR-107](https://github.com/reductstore/reductstore/pull/107)
- `max_block_records` to bucket settings, [PR-108](https://github.com/reductstore/reductstore/pull/108)
- HEAD `/alive` method for health check, [PR-114](https://github.com/reductstore/reductstore/pull/114)

### Changed:

- Filter unfinished records in GET /b/:bucket/:entry/list
  endpoint, [PR-106](https://github.com/reductstore/reductstore/pull/106)

### Fixed:

- Web Console for RS_API_BASE_PATH, [PR-92](https://github.com/reductstore/reductstore/pull/92)
- Wasting disk space in XFS filesystem, [PR-100](https://github.com/reductstore/reductstore/pull/100)
- Base path in server url, [PR-105](https://github.com/reductstore/reductstore/pull/105)
- Updating record state in asynchronous write
  operation, [PR-109](https://github.com/reductstore/reductstore/pull/109)
- SEGFAULT when entry removed but async writer is
  alive, [PR-110](https://github.com/reductstore/reductstore/pull/110)
- Removing a block with active readers or
  writers, [PR-111](https://github.com/reductstore/reductstore/pull/111)
- Loading bucket settings from disk, [PR-112](https://github.com/reductstore/reductstore/pull/112)
- 404 error for react routes, [PR-116](https://github.com/reductstore/reductstore/pull/116)
- No token error message, [PR-118](https://github.com/reductstore/reductstore/pull/118)
- Updating bucket settings, [PR-119](https://github.com/reductstore/reductstore/pull/119)
- Benchmarks and refactor block management [PR-99](https://github.com/reductstore/reductstore/pull/99)
- CURL to deploy image [PR-104](https://github.com/reductstore/reductstore/pull/104)

### Changed:

- Optimise write operation, [PR-96](https://github.com/reductstore/reductstore/pull/96)
- Disable SSL verification in API tests, [PR-113](https://github.com/reductstore/reductstore/pull/113)

## [0.5.1] - 2022-05-24

### Fixed:

- GET `/b/:bucket/:entry` to avoid creating an empty
  entry, [PR-95](https://github.com/reductstore/reductstore/pull/95)
- Update of bucket settings, [PR-138](https://github.com/reductstore/reductstore/pull/138)

## [0.5.0] - 2022-05-15

### Added:

- Web Console, [PR-77](https://github.com/reductstore/reductstore/pull/77)
- Add default settings for a new bucket in GET /info, [PR-87](https://github.com/reductstore/reductstore/pull/87)
- Link to JS SDK to documentation, [PR-88](https://github.com/reductstore/reductstore/pull/88)

### Changed:

- Only HTTP errors 50x in the logs, [PR-84](https://github.com/reductstore/reductstore/issues/84)

### Fixed:

- CORS functionality, [PR-72](https://github.com/reductstore/reductstore/pull/72)
- Quota policy, [PR-83](https://github.com/reductstore/reductstore/pull/83)

## [0.4.3] - 2022-05-01

### Fixed:

- Sending big blobs [PR-80](https://github.com/reductstore/reductstore/pull/80)
- Handling offset in tryEnd [PR-81](https://github.com/reductstore/reductstore/pull/81)

## [0.4.2] - 2022-04-30

### Fixed:

- Deadlock during sending data, [PR-78](https://github.com/reductstore/reductstore/pull/78)

## [0.4.1] - 2022-04-04

### Fixed:

- Timestamp for oldest record, [PR-68](https://github.com/reductstore/reductstore/pull/68)

## [0.4.0] - 2022-04-01

### Added:

- Asynchronous write/read operations with data blocks, [PR-62](https://github.com/reductstore/reductstore/pull/62)

### Fixed:

- Searching start block in Entry List request, [PR-61](https://github.com/reductstore/reductstore/pull/61)
- Qborting GET requests, [PR-64](https://github.com/reductstore/reductstore/pull/64)

### Changed:

- Block structure in entry, [PR-58](https://github.com/reductstore/reductstore/pull/58)

## [0.3.0]  - 2022-03-14

### Added

- Secure HTTP, [PR-49](https://github.com/reductstore/reductstore/pull/49)
- Stats and list entries to GET /b/:bucket method with
  , [PR-51](https://github.com/reductstore/reductstore/pull/51)
- Access to the latest record, [PR-53](https://github.com/reductstore/reductstore/pull/53)

### Fixed:

- Sending two responses for HTTP error, [PR-48](https://github.com/reductstore/reductstore/pull/48)

### Changed:

- Replace nholmann/json with Protobuf, [PR-47](https://github.com/reductstore/reductstore/pull/47)

## [0.2.1] - 2022-03-07

### Fixed:

* Crushing when API token is wrong, [PR-42](https://github.com/reductstore/reductstore/pull/42)
* Order of authentication checks, [PR-43](https://github.com/reductstore/reductstore/pull/43)

## [0.2.0] - 2022-02-26

### Added:

- HEAD method to Bucket API, [PR-30](https://github.com/reductstore/reductstore/pull/30)
- Extends information from GET method of Server API, [PR-33](https://github.com/reductstore/reductstore/pull/33)
- GET /list end point to browse buckets, [PR-34](https://github.com/reductstore/reductstore/pull/34)
- Bearer token authentication, [PR-36](https://github.com/reductstore/reductstore/pull/36)

### Changed:

- PUT method of Bucket API has optional parameters, [PR-32](https://github.com/reductstore/reductstore/pull/32)

### Fixed:

- Docker build on ARM32, [PR-29](https://github.com/reductstore/reductstore/pull/29)
- IBucket::List error 500 for timestamps between
  blocks, [PR-31](https://github.com/reductstore/reductstore/pull/31)
- Wrong parameters in Entry API documentation, [PR-38](https://github.com/reductstore/reductstore/pull/38)

## [0.1.1] - 2022-02-13

### Fixed:

- Default folder for data in Docker image, [PR-23](https://github.com/reductstore/reductstore/pull/23)

## [0.1.0] - 2022-01-24

- Initial release with basic HTTP API and FIFO bucket quota

[Unreleased]: https://github.com/reductstore/reductstore/compare/v1.5.1...HEAD

[1.5.1]: https://github.com/reductstore/reductstore/compare/v1.5.0...v1.5.1

[1.5.0]: https://github.com/reductstore/reductstore/compare/v1.4.1...v1.5.0

[1.4.1]: https://github.com/reductstore/reductstore/compare/v1.4.0...v1.4.1

[1.4.0]: https://github.com/reductstore/reductstore/compare/v1.4.0-beta.1...v1.4.0

[1.4.0-beta.1]: https://github.com/reductstore/reductstore/compare/v1.4.0-alpha.2...v1.4.0-beta.1

[1.4.0-alpha.2]: https://github.com/reductstore/reductstore/compare/v1.4.0-alpha.1...v1.4.0-alpha.2

[1.4.0-alpha.1]: https://github.com/reductstore/reductstore/compare/v1.3.2...v1.4.0-alpha.1

[1.3.2]: https://github.com/reductstore/reductstore/compare/v1.3.1...v1.3.2

[1.3.1]: https://github.com/reductstore/reductstore/compare/v1.3.0...v1.3.1

[1.3.0]: https://github.com/reductstore/reductstore/compare/v1.2.3...v1.3.0

[1.2.3]: https://github.com/reductstore/reductstore/compare/v1.2.2...v1.2.3

[1.2.2]: https://github.com/reductstore/reductstore/compare/v1.2.1...v1.2.2

[1.2.1]: https://github.com/reductstore/reductstore/compare/v1.2.0...v1.2.1

[1.2.0]: https://github.com/reductstore/reductstore/compare/v1.1.1...v1.2.0

[1.1.1]: https://github.com/reductstore/reductstore/compare/v1.1.0...v1.1.1

[1.1.0]: https://github.com/reductstore/reductstore/compare/v1.0.0...v1.1.0

[1.0.1]: https://github.com/reductstore/reductstore/compare/v1.0.0...v1.0.1

[1.0.0]: https://github.com/reductstore/reductstore/compare/v0.9.0...v1.0.0

[0.9.0]: https://github.com/reductstore/reductstore/compare/v0.8.0...v0.9.0

[0.8.0]: https://github.com/reductstore/reductstore/compare/v0.7.1...v0.8.0

[0.7.1]: https://github.com/reductstore/reductstore/compare/v0.7.0...v0.7.1

[0.7.0]: https://github.com/reductstore/reductstore/compare/v0.6.1...v0.7.0

[0.6.1]: https://github.com/reductstore/reductstore/compare/v0.6.0...v0.6.1

[0.6.0]: https://github.com/reductstore/reductstore/compare/v0.5.1...v0.6.0

[0.5.1]: https://github.com/reductstore/reductstore/compare/v0.5.0...v0.5.1

[0.5.0]: https://github.com/reductstore/reductstore/compare/v0.4.3...v0.5.0

[0.4.3]: https://github.com/reductstore/reductstore/compare/v0.4.2...v0.4.3

[0.4.2]: https://github.com/reductstore/reductstore/compare/v0.4.1...v0.4.2

[0.4.1]: https://github.com/reductstore/reductstore/compare/v0.4.0...v0.4.1

[0.4.0]: https://github.com/reductstore/reductstore/compare/v0.3.0...v0.4.0

[0.3.0]: https://github.com/reductstore/reductstore/compare/v0.2.1...v0.3.0

[0.2.1]: https://github.com/reductstore/reductstore/compare/v0.2.0...v0.2.1

[0.2.0]: https://github.com/reductstore/reductstore/compare/v0.1.1...v0.2.0

[0.1.1]: https://github.com/reductstore/reductstore/compare/v0.1.0...v0.1.1

[0.1.0]: https://github.com/reductstore/reductstore/releases/tag/v0.1.0<|MERGE_RESOLUTION|>--- conflicted
+++ resolved
@@ -7,7 +7,6 @@
 
 ## [Unreleased]
 
-<<<<<<< HEAD
 ### Changed
 
 - reductstore: Refactor `http_frontend` module, [PR-306](https://github.com/reductstore/reductstore/pull/306)
@@ -16,13 +15,12 @@
 ### Removed
 
 - `native-tls` dependency (only `rustls`), [PR-315](https://github.com/reductstore/reductstore/pull/315)
-=======
+
 ## [1.5.1] - 2023-07-17
 
 ### Fixed
 
 - Handle empty or broken block descriptor, [PR-317](https://github.com/reductstore/reductstore/pull/317)
->>>>>>> e094d8ce
 
 ## [1.5.0] - 2023-06-30
 
