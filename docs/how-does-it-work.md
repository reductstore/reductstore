# 😯 How Does It Work?

## What Is Time Series Storage?

Reduct Storage is a storage engine, which aims to solve a problem of storing data in a case where you need to write some data intensively and read it accidentally by some time interval. The storage engine uses an [HTTP API ](http-api/)and stores the data as blobs. It means:

* Reduct Storage has no information about the format of the stored data. So, you can write whatever you want, but the storage can't aggregate your data. You have to read the same data, what you have written.
* [HTTP API](http-api/) provides a simple and portable way to communicate with the storage engine, but the engine doesn't provide any query language to gather the data

In comparison with other S3-like object storage, Reduct Storage does its job differently:

<<<<<<< HEAD
* **Access By Time.** Each record is written with a timestamp and to read it, you need to know the entry name and time.
* **Flat Storage Structure.** It has no tree-like structure for data. Only buckets and entries in them.
* **Batching Data.** It doesn't store each blob as one of few files in the file system. It batches them into blocks of the fixed size so that it can store small objects more efficiently. You don't waste the disk space because of the filesystem blocks.&#x20;
* **Forward Writing.** The storage records data fastest if it needs only to append records to the current block. It means for better performance, you write data always with the latest timestamps.&#x20;
* **Strong FIFO Quota.** When you have intensive write operations, you may run out of the disk space quickly. The storage removes the oldest block in a bucket at once when the amount of data reaches the quota limit.
=======
* **Access By Time.** Each record in an entry is written with a timestamp and to read it, you need to know the entry name and time.
* **Flat Storage Structure.** It has no tree-like structure for data. There are only buckets and entries with unique names in them.
* **Batching Data.** It doesn't store a record as a single file. It batches them into blocks of the fixed size so that it can store small objects more efficiently. You don't waste the disk space because of the file system blocks. Moreover, Reduct Storage pre-allocate blocks size to increase performance for write operations.&#x20;
* **Forward Writing.** The engine records data fastest if it needs only to append records to the current block. It means for better performance, you write data always with the newest timestamps.
* **Strong FIFO Quota.** When you have intensive write operations, you may run out of the disk space quickly. The engine removes the oldest block in a bucket at once when the amount of the data reaches a quota limit.
>>>>>>> 30d7300d

## Internal Structure

![](<.gitbook/assets/Untitled Diagram.svg>)

As was mentioned above, Reduct Storage has flat structure:

#### **Bucket**

A container for entries which provides the following storage settings:

<<<<<<< HEAD
* **Maximal block size.** The size of the block, when the storage creates a new one after it finishes the current write operation. A block might be bigger than this size because the storage can write a belated record. &#x20;
* **Quota type.** The storage supports two types:
  * No quota. A bucket will consume the whole free disk space.
  * FIFO. A bucket removes the oldest block of some entry, when it reaches the quota limit.
* **Quota size.**
=======
* **Maximal block size.**  The storage engine creates a new block after when the size of the current reaches this limit. A block might be bigger than the size because the storage engine can write a belated record.
* **Maximum number of records.** When the current block has more records than this limit, the storage engine creates a new one.&#x20;
* **Quota type.** The storage supports two types:
  * No quota. A bucket will consume the whole free disk space.
  * FIFO. A bucket removes the oldest block of some entry, when it reaches the quota limit.
* **Quota size.**&#x20;
>>>>>>> 30d7300d

A user can manage bucket with[ Bucket API](http-api/bucket-api.md).

#### Entry

An entry represents a source of data. For example, It might be a camera or output of a model. The entry should have a unique name so that a user can address to it with [Entry API.](http-api/bucket-api.md)

**Block**

A block of records with unique ID. The storage engine batches the records by blocks for a few reasons:

* Reduce overhead of storing little records. If you store a little chunk of information as separate files, they always consume at least one block of the file system. It maybe 512 bytes or bigger. So if you have a blob with 5 bytes of data, it consumes 512 bytes as a file anyway.
* Search records quickly. The storage engine finds a requested block first, then the record.

#### Record

A blob with a timestamp<|MERGE_RESOLUTION|>--- conflicted
+++ resolved
@@ -9,19 +9,12 @@
 
 In comparison with other S3-like object storage, Reduct Storage does its job differently:
 
-<<<<<<< HEAD
-* **Access By Time.** Each record is written with a timestamp and to read it, you need to know the entry name and time.
-* **Flat Storage Structure.** It has no tree-like structure for data. Only buckets and entries in them.
-* **Batching Data.** It doesn't store each blob as one of few files in the file system. It batches them into blocks of the fixed size so that it can store small objects more efficiently. You don't waste the disk space because of the filesystem blocks.&#x20;
-* **Forward Writing.** The storage records data fastest if it needs only to append records to the current block. It means for better performance, you write data always with the latest timestamps.&#x20;
-* **Strong FIFO Quota.** When you have intensive write operations, you may run out of the disk space quickly. The storage removes the oldest block in a bucket at once when the amount of data reaches the quota limit.
-=======
+
 * **Access By Time.** Each record in an entry is written with a timestamp and to read it, you need to know the entry name and time.
 * **Flat Storage Structure.** It has no tree-like structure for data. There are only buckets and entries with unique names in them.
 * **Batching Data.** It doesn't store a record as a single file. It batches them into blocks of the fixed size so that it can store small objects more efficiently. You don't waste the disk space because of the file system blocks. Moreover, Reduct Storage pre-allocate blocks size to increase performance for write operations.&#x20;
 * **Forward Writing.** The engine records data fastest if it needs only to append records to the current block. It means for better performance, you write data always with the newest timestamps.
 * **Strong FIFO Quota.** When you have intensive write operations, you may run out of the disk space quickly. The engine removes the oldest block in a bucket at once when the amount of the data reaches a quota limit.
->>>>>>> 30d7300d
 
 ## Internal Structure
 
@@ -33,20 +26,12 @@
 
 A container for entries which provides the following storage settings:
 
-<<<<<<< HEAD
-* **Maximal block size.** The size of the block, when the storage creates a new one after it finishes the current write operation. A block might be bigger than this size because the storage can write a belated record. &#x20;
-* **Quota type.** The storage supports two types:
-  * No quota. A bucket will consume the whole free disk space.
-  * FIFO. A bucket removes the oldest block of some entry, when it reaches the quota limit.
-* **Quota size.**
-=======
 * **Maximal block size.**  The storage engine creates a new block after when the size of the current reaches this limit. A block might be bigger than the size because the storage engine can write a belated record.
 * **Maximum number of records.** When the current block has more records than this limit, the storage engine creates a new one.&#x20;
 * **Quota type.** The storage supports two types:
   * No quota. A bucket will consume the whole free disk space.
   * FIFO. A bucket removes the oldest block of some entry, when it reaches the quota limit.
 * **Quota size.**&#x20;
->>>>>>> 30d7300d
 
 A user can manage bucket with[ Bucket API](http-api/bucket-api.md).
 
