--- conflicted
+++ resolved
@@ -198,72 +198,6 @@
         run: docker run --network=host -v ${PWD}/misc:/misc --env RS_API_TOKEN=${{matrix.token}} --env RS_CERT_PATH=${{matrix.cert_path}} --env RS_CERT_KEY_PATH=/misc/privateKey.key -d ${{github.repository}}
       - name: Run API tests
         run: docker run --network=host --env API_TOKEN=${{matrix.token}} --env STORAGE_URL=${{matrix.url}} api_tests
-<<<<<<< HEAD
-#
-#  push_image_github:
-#    runs-on: ubuntu-latest
-#    name: Push to Github Registry
-#    needs:
-#      - api_tests
-#      - unit_tests_macos
-#      - unit_tests_windows
-#    if: ${{ (github.ref == 'refs/heads/main') || (startsWith(github.event.ref, 'refs/tags/v')) }}
-#    steps:
-#      - uses: actions/checkout@v2
-#      - name: Log in to the Container registry
-#        uses: docker/login-action@f054a8b539a109f9f41c372932f1ae047eff08c9
-#        with:
-#          registry: ghcr.io
-#          username: ${{ github.actor }}
-#          password: ${{ secrets.GITHUB_TOKEN }}
-#
-#      - name: Extract metadata (tags, labels) for Docker
-#        id: meta
-#        uses: docker/metadata-action@98669ae865ea3cffbcbaa878cf57c20bbf1c6c38
-#        with:
-#          images: ghcr.io/${{github.repository}}
-#
-#      - name: Build and push Docker image to GitHub repo
-#        uses: docker/build-push-action@ad44023a93711e3deb337508980b4b5e9bcdc5dc
-#        with:
-#          context: .
-#          file: deploy.Dockerfile
-#          push: true
-#          tags: ${{ steps.meta.outputs.tags }}
-#          labels: ${{ steps.meta.outputs.labels }}
-#
-#  push_image_dockerhub:
-#    runs-on: ubuntu-latest
-#    name: Push to DockerHub Registry
-#    needs:
-#      - api_tests
-#      - unit_tests_macos
-#      - unit_tests_windows
-#    if: ${{ startsWith(github.event.ref, 'refs/tags/v') }}
-#    steps:
-#      - uses: actions/checkout@v2
-#      - name: Log in to the Container registry
-#        uses: docker/login-action@f054a8b539a109f9f41c372932f1ae047eff08c9
-#        with:
-#          username: ${{ secrets.DOCKER_USER }}
-#          password: ${{ secrets.DOCKER_TOKEN }}
-#
-#      - name: Extract metadata (tags, labels) for Docker
-#        id: meta
-#        uses: docker/metadata-action@98669ae865ea3cffbcbaa878cf57c20bbf1c6c38
-#        with:
-#          images: reductstorage/engine
-#
-#      - name: Build and push Docker image to GitHub repo
-#        uses: docker/build-push-action@ad44023a93711e3deb337508980b4b5e9bcdc5dc
-#        with:
-#          context: .
-#          file: deploy.Dockerfile
-#          push: true
-#          tags: ${{ steps.meta.outputs.tags }}
-#          labels: ${{ steps.meta.outputs.labels }}
-#
-=======
 
   push_image_github:
     runs-on: ubuntu-latest
@@ -271,6 +205,7 @@
     needs:
       - api_tests
       - unit_tests_macos
+      - unit_tests_windows
     if: ${{ (github.ref == 'refs/heads/main') || (startsWith(github.event.ref, 'refs/tags/v')) }}
     steps:
       - uses: actions/checkout@v2
@@ -308,6 +243,7 @@
     needs:
       - api_tests
       - unit_tests_macos
+      - unit_tests_windows
     if: ${{ startsWith(github.event.ref, 'refs/tags/v') }}
     steps:
       - uses: actions/checkout@v2
@@ -338,7 +274,6 @@
           tags: ${{ steps.meta.outputs.tags }}
           labels: ${{ steps.meta.outputs.labels }}
 
->>>>>>> 270b7143
   make_release:
     runs-on: ubuntu-latest
     needs:
