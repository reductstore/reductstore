[package]
name = "reduct-rs"
<<<<<<< HEAD
version = "1.6.0"
authors = ["Alexey Timin <atimin@reduct.store>"]
edition = "2021"
rust-version = "1.67.0"
=======

version.workspace = true
authors.workspace = true
edition.workspace = true
rust-version.workspace = true


>>>>>>> 7935100c
license = "MPL-2.0"
description = "ReductStore Client SDK for Rust."
repository = "https://github.com/reductstore/reductstore"
readme = "README.md"
keywords = ["database", "time-series", "client", "sdk", "reductstore"]
categories = ["database"]


[lib]
crate-type = ["lib"]

[dependencies]
reduct-base = { path = "../reduct_base", version = "1.6.0" }
serde = { version = "1.0", features = ["derive"] }
serde_json = "1.0"
reqwest = { version = "0.11", default-features = false, features = ["json", "rustls-tls", "stream"] }
rustls = "0.21.6"
chrono = { version = "0.4.11", features = ["serde"] }
bytes = "1.4.0"
futures = "0.3.17"
futures-util = "0.3.28"
async-stream = "0.3.5"
async-channel = "1.9.0"
tokio = { version = "1.0", features = ["macros"] }

[dev-dependencies]
tokio = { version = "1.0", features = ["test-util", "rt-multi-thread"] }
rstest = "0.18.1"<|MERGE_RESOLUTION|>--- conflicted
+++ resolved
@@ -1,11 +1,5 @@
 [package]
 name = "reduct-rs"
-<<<<<<< HEAD
-version = "1.6.0"
-authors = ["Alexey Timin <atimin@reduct.store>"]
-edition = "2021"
-rust-version = "1.67.0"
-=======
 
 version.workspace = true
 authors.workspace = true
@@ -13,7 +7,6 @@
 rust-version.workspace = true
 
 
->>>>>>> 7935100c
 license = "MPL-2.0"
 description = "ReductStore Client SDK for Rust."
 repository = "https://github.com/reductstore/reductstore"
@@ -26,7 +19,7 @@
 crate-type = ["lib"]
 
 [dependencies]
-reduct-base = { path = "../reduct_base", version = "1.6.0" }
+reduct-base = { path = "../reduct_base", version = "1.7.0-dev" }
 serde = { version = "1.0", features = ["derive"] }
 serde_json = "1.0"
 reqwest = { version = "0.11", default-features = false, features = ["json", "rustls-tls", "stream"] }
