[package]
name = "reductstore"
<<<<<<< HEAD
version = "1.7.0-dev"
authors = ["Alexey Timin <atimin@reduct.store>"]
edition = "2021"
rust-version = "1.66.0"
=======

version.workspace = true
authors.workspace = true
edition.workspace = true
rust-version.workspace = true

>>>>>>> 7935100c
license = "BUSL-1.1"
description = "ReductStore is a time series database designed specifically for storing and managing large amounts of blob data."
homepage = "https://reduct.store"
documentation = "https://docs.reduct.store"
repository = "https://github.com/reductstore/reductstore"

keywords = ["database", "time-series", "blob", "storage", "reductstore"]
categories = ["database-implementations", "command-line-utilities", "database"]
include = ["src/**/*", "Cargo.toml", "Cargo.lock", "build.rs", "README.md", "LICENSE"]

[lib]
crate-type = ["staticlib"]

# See more keys and their definitions at https://doc.rust-lang.org/cargo/reference/manifest.html

[dependencies]
reduct-base =  { path = "../reduct_base", version = "1.6.0" }
reduct-macros = { path = "../reduct_macros", version = "1.6.0" }
<<<<<<< HEAD
log = "0.4.20"
chrono = { version = "0.4.26", features = ["serde"] }
thread-id = "4.1.0"
zip = "0.6.6"
tempfile = "3.7.1"
hex = "0.4.3"
prost = "0.11.9"
prost-wkt = "0.4.2"
prost-wkt-types = "0.4.2"
rand = "0.8.5"
serde = { version = "1.0.183", features = ["derive"] }
serde_json = "1.0.105"
regex = "1.9.3"
bytes = "1.4.0"
axum = { version = "0.6.20", features = ["default", "headers"] }
tokio = { version = "1.32.0", features = ["full"] }
hyper = { version = "0.14.27", features = ["full"] }
tower = "0.4.13"
futures-util = "0.3.28"
tokio-util = "0.7.8"
axum-server = { version = "0.5.1", features = ["tls-rustls"] }
rustls = "0.21.6"
mime_guess = "2.0.4"
=======
log = "0.4"
chrono = { version = "0.4.11", features = ["serde"] }
thread-id = "4.0"
zip = "0.6"
tempfile = "3.8.0"
hermit-abi = "0.3.2"
hex = "0.4"
prost = "0.11"
prost-wkt = "0.4"
prost-wkt-types = "0.4"
rand = "0.8"
serde = { version = "1.0.159", features = ["derive"] }
serde_json = "1.0.95"
regex = "1.7.3"
bytes = "1.0.0-rc.1"
axum = { version = "0.6.18", features = ["default", "headers"] }
tokio = { version = "1.28.0", features = ["full"] }
hyper = { version = "0.14.26", features = ["full"] }
tower = "0.4.12"
futures-util = "0.3.28"
tokio-util = "0.7.8"
axum-server = { version = "0.5.0", features = ["tls-rustls"] }
rustls = "0.21.6"
mime_guess = "2.0.3"
>>>>>>> 7935100c

[build-dependencies]
prost-build = "0.11.9"
prost-wkt-build = "0.4.2"
http_req  = {version="0.9.2", default-features = false, features = ["rust-tls"]}
chrono = "0.4.26"

[dev-dependencies]
mockall = "0.11.4"
rstest = "0.18.2"<|MERGE_RESOLUTION|>--- conflicted
+++ resolved
@@ -1,18 +1,11 @@
 [package]
 name = "reductstore"
-<<<<<<< HEAD
-version = "1.7.0-dev"
-authors = ["Alexey Timin <atimin@reduct.store>"]
-edition = "2021"
-rust-version = "1.66.0"
-=======
 
 version.workspace = true
 authors.workspace = true
 edition.workspace = true
 rust-version.workspace = true
 
->>>>>>> 7935100c
 license = "BUSL-1.1"
 description = "ReductStore is a time series database designed specifically for storing and managing large amounts of blob data."
 homepage = "https://reduct.store"
@@ -29,14 +22,15 @@
 # See more keys and their definitions at https://doc.rust-lang.org/cargo/reference/manifest.html
 
 [dependencies]
-reduct-base =  { path = "../reduct_base", version = "1.6.0" }
-reduct-macros = { path = "../reduct_macros", version = "1.6.0" }
-<<<<<<< HEAD
+reduct-base =  { path = "../reduct_base", version = "1.7.0-dev" }
+reduct-macros = { path = "../reduct_macros", version = "1.7.0-dev" }
+
 log = "0.4.20"
 chrono = { version = "0.4.26", features = ["serde"] }
 thread-id = "4.1.0"
 zip = "0.6.6"
-tempfile = "3.7.1"
+tempfile = "3.8.0"
+hermit-abi = "0.3.2"
 hex = "0.4.3"
 prost = "0.11.9"
 prost-wkt = "0.4.2"
@@ -55,32 +49,6 @@
 axum-server = { version = "0.5.1", features = ["tls-rustls"] }
 rustls = "0.21.6"
 mime_guess = "2.0.4"
-=======
-log = "0.4"
-chrono = { version = "0.4.11", features = ["serde"] }
-thread-id = "4.0"
-zip = "0.6"
-tempfile = "3.8.0"
-hermit-abi = "0.3.2"
-hex = "0.4"
-prost = "0.11"
-prost-wkt = "0.4"
-prost-wkt-types = "0.4"
-rand = "0.8"
-serde = { version = "1.0.159", features = ["derive"] }
-serde_json = "1.0.95"
-regex = "1.7.3"
-bytes = "1.0.0-rc.1"
-axum = { version = "0.6.18", features = ["default", "headers"] }
-tokio = { version = "1.28.0", features = ["full"] }
-hyper = { version = "0.14.26", features = ["full"] }
-tower = "0.4.12"
-futures-util = "0.3.28"
-tokio-util = "0.7.8"
-axum-server = { version = "0.5.0", features = ["tls-rustls"] }
-rustls = "0.21.6"
-mime_guess = "2.0.3"
->>>>>>> 7935100c
 
 [build-dependencies]
 prost-build = "0.11.9"
