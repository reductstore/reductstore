[package]
name = "reductstore"

version.workspace = true
authors.workspace = true
edition.workspace = true
rust-version.workspace = true

license = "BUSL-1.1"
description = "ReductStore is a time series database designed specifically for storing and managing large amounts of blob data."
homepage = "https://reduct.store"
documentation = "https://reduct.store/docs"
repository = "https://github.com/reductstore/reductstore"

keywords = ["database", "time-series", "blob", "storage", "reductstore"]
categories = ["database-implementations", "command-line-utilities", "database"]
include = ["src/**/*", "Cargo.toml", "Cargo.lock", "build.rs", "README.md", "LICENSE"]

[features]
default = ["web-console"]
web-console = []
select-ext = []
ros-ext = []

[lib]
crate-type = ["lib"]

# See more keys and their definitions at https://doc.rust-lang.org/cargo/reference/manifest.html

[dependencies]
reduct-base = { path = "../reduct_base", version = "1.15.0", features = ["ext"] }
reduct-macros = { path = "../reduct_macros", version = "1.15.0" }

chrono = { version = "0.4.41", features = ["serde"] }
zip = "4.3.0"
tempfile = "3.20.0"
hex = "0.4.3"
prost-wkt-types = "0.6.1"
rand = "0.9.2"
serde = { version = "1.0.219", features = ["derive"] }
<<<<<<< HEAD
serde_json = "1.0.142"
=======
serde_json = { version = "1.0.141", features = ["preserve_order"] }
>>>>>>> f700f6a4
regex = "1.11.1"
bytes = "1.10.1"
axum = { version = "0.8.4", features = ["default", "macros"] }
axum-extra = { version = "0.10.0", features = ["default", "typed-header"] }
tokio = { version = "1.47.1", features = ["full"] }
hyper = { version = "1.6.0", features = ["full"] }
futures-util = "0.3.31"
axum-server = { version = "0.7.1", features = ["tls-rustls"] }
mime_guess = "2.0.5"
bytesize = "2.0.1"
async-trait = "0.1.88"
url = { version = "2.5.4", features = ["serde"] }
jsonwebtoken = "9.3.1"
base64 = "0.22.1"
ring = "0.17.12"
reqwest = { version = "0.12", default-features = false, features = ["json", "rustls-tls", "stream"] }
async-stream = "0.3.6"
tower-http = { version = "0.6.6", features = ["cors"] }
crc64fast = "1.1.0"
rustls = "0.23.31"
byteorder = "1.5.0"
crossbeam-channel = "0.5.15"
dlopen2 = "0.8.0"
log = "0.4"
prost = "0.13.1"

[build-dependencies]
prost-build = "0.13.1"
reqwest = { version = "0.12.22", default-features = false, features = ["rustls-tls", "blocking", "json"] }
chrono = "0.4.41"
serde_json = "1.0.142"

[dev-dependencies]
mockall = "0.13.1"
rstest = "0.26.1"
serial_test = "3.2.0"
test-log = "0.2.18"
reqwest = { version = "0.12.22", default-features = false, features = ["rustls-tls", "blocking"] }
assert_matches = "1.5"

[package.metadata.docs.rs]
no-default-features = true<|MERGE_RESOLUTION|>--- conflicted
+++ resolved
@@ -38,11 +38,7 @@
 prost-wkt-types = "0.6.1"
 rand = "0.9.2"
 serde = { version = "1.0.219", features = ["derive"] }
-<<<<<<< HEAD
-serde_json = "1.0.142"
-=======
-serde_json = { version = "1.0.141", features = ["preserve_order"] }
->>>>>>> f700f6a4
+serde_json = { version = "1.0.142", features = ["preserve_order"] }
 regex = "1.11.1"
 bytes = "1.10.1"
 axum = { version = "0.8.4", features = ["default", "macros"] }
