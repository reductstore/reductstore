// Copyright 2025 ReductSoftware UG
// Licensed under the Business Source License 1.1

mod create;
mod load;

use crate::asset::asset_manager::ManageStaticAsset;
use crate::storage::query::base::QueryOptions;
use crate::storage::query::condition::Parser;
use crate::storage::query::QueryRx;
use async_trait::async_trait;
use dlopen2::wrapper::{Container, WrapperApi};
use futures_util::StreamExt;
use reduct_base::error::ErrorCode::NoContent;
use reduct_base::error::ReductError;
use reduct_base::ext::{
    BoxedCommiter, BoxedProcessor, BoxedReadRecord, BoxedRecordStream, ExtSettings, IoExtension,
};
use reduct_base::msg::entry_api::QueryEntry;
use reduct_base::{no_content, unprocessable_entity};
use std::collections::HashMap;
use std::pin::Pin;
use std::sync::Arc;
use std::time::Instant;
use tokio::sync::RwLock as AsyncRwLock;

type IoExtRef = Arc<AsyncRwLock<Box<dyn IoExtension + Send + Sync>>>;
type IoExtMap = HashMap<String, IoExtRef>;

#[derive(WrapperApi)]
struct ExtensionApi {
    get_ext: extern "Rust" fn(settings: ExtSettings) -> *mut (dyn IoExtension + Send + Sync),
}

#[async_trait]
pub(crate) trait ManageExtensions {
    async fn register_query(
        &self,
        query_id: u64,
        bucket_name: &str,
        entry_name: &str,
        query: QueryEntry,
    ) -> Result<(), ReductError>;

    /// Fetches and processes a record from the extension.
    ///
    /// This method is called for each record that is fetched from the storage engine.
    ///
    /// # Arguments
    ///
    /// * `query_id` - The ID of the query.
    /// * `query_rx` - The receiver for the query.
    ///
    /// # Returns
    ///
    ///  204 No Content if no records are available.
    async fn fetch_and_process_record(
        &self,
        query_id: u64,
        query_rx: Arc<AsyncRwLock<QueryRx>>,
    ) -> Option<Vec<Result<BoxedReadRecord, ReductError>>>;
}

pub type BoxedManageExtensions = Box<dyn ManageExtensions + Sync + Send>;

pub(crate) struct QueryContext {
    query: QueryOptions,
    condition_filter: Box<dyn RecordFilter<BoxedReadRecord> + Send + Sync>,
    last_access: Instant,
    current_stream: Option<Pin<BoxedRecordStream>>,

    processor: BoxedProcessor,
    commiter: BoxedCommiter,
}

struct ExtRepository {
    extension_map: IoExtMap,
    query_map: AsyncRwLock<HashMap<u64, QueryContext>>,

    #[allow(dead_code)]
    ext_wrappers: Vec<Container<ExtensionApi>>, // we need to keep the wrappers alive

    #[allow(dead_code)]
    embedded_extensions: Vec<Box<dyn ManageStaticAsset + Sync + Send>>, // we need to keep them from being cleaned up
}

#[async_trait]
impl ManageExtensions for ExtRepository {
    /// Register a query with the extension
    ///
    /// # Arguments
    ///
    /// * `query_id` - The ID of the query
    /// * `bucket_name` - The name of the bucket
    /// * `entry_name` - The name of the entry
    /// * `query_request` - The query request
    ///
    /// # Errors
    ///
    /// * `ReductError::InternalServerError` - If the query is not valid
    async fn register_query(
        &self,
        query_id: u64,
        bucket_name: &str,
        entry_name: &str,
        mut query_request: QueryEntry,
    ) -> Result<(), ReductError> {
        let mut query_map = self.query_map.write().await;
        let ext_params = query_request.ext.as_mut();
        let controllers = if ext_params.is_some() && ext_params.as_ref().unwrap().is_object() {
            let ext_query = ext_params.unwrap().as_object_mut().unwrap();

            // check if the query has references to computed labels and no extension is found
            let condition = if let Some(condition) = ext_query.remove("when") {
                let node = Parser::new().parse(condition)?;
                Some(node)
            } else {
                None
            };

            if ext_query.iter().count() > 1 {
                return Err(unprocessable_entity!(
                    "Multiple extensions are not supported in query id={}",
                    query_id
                ));
            }

            let Some(name) = ext_query.keys().next() else {
                return Err(unprocessable_entity!(
                    "Extension name is not found in query id={}",
                    query_id
                ));
            };

            if let Some(ext) = self.extension_map.get(name) {
                let (processor, commiter) =
                    ext.write()
                        .await
                        .query(bucket_name, entry_name, &query_request)?;
                Some((processor, commiter, condition))
            } else {
                return Err(unprocessable_entity!(
                    "Unknown extension '{}' in query id={}",
                    name,
                    query_id
                ));
            }
        } else {
            None
        };

        let query_options: QueryOptions = query_request.into();
        // remove expired queries
        let mut ids_to_remove = Vec::new();

        for (key, query) in query_map.iter() {
            if query.last_access.elapsed() > query.query.ttl {
                ids_to_remove.push(*key);
            }
        }

        for key in ids_to_remove {
            query_map.remove(&key);
        }

        if let Some((processor, commiter, condition)) = controllers {
            let condition_filter = if let Some(condition) = condition {
                let (node, directives) = condition;
                Box::new(WhenFilter::try_new(node, directives, true)?)
            } else {
                DummyFilter::boxed()
            };

            query_map.insert(query_id, {
                QueryContext {
                    query: query_options,
                    condition_filter,
                    last_access: Instant::now(),
                    current_stream: None,
                    processor,
                    commiter,
                }
            });
        }

        Ok(())
    }

    async fn fetch_and_process_record(
        &self,
        query_id: u64,
        query_rx: Arc<AsyncRwLock<QueryRx>>,
    ) -> Option<Vec<Result<BoxedReadRecord, ReductError>>> {
        // TODO: The code is awkward, we need to refactor it
        // unfortunately stream! macro does not work here and crashes compiler
        let mut lock = self.query_map.write().await;
        let query = match lock.get_mut(&query_id) {
            Some(query) => query,
            None => {
                let result = query_rx
                    .write()
                    .await
                    .recv()
                    .await
                    .map(|record| record.map(|r| vec![Box::new(r) as BoxedReadRecord]));

                if result.is_none() {
                    // If no record is available, return a no content error to finish the query.
                    return Some(vec![Err(no_content!("No content"))]);
                }
<<<<<<< HEAD
                return result;
=======

                return result.map(|r| {
                    r.map_or_else(
                        |e| vec![Err(e)],
                        |records| records.into_iter().map(Ok).collect(),
                    )
                });
>>>>>>> 7abf23ff
            }
        };

        query.last_access = Instant::now();

        if let Some(mut current_stream) = query.current_stream.take() {
            let item = current_stream.next().await;
            query.current_stream = Some(current_stream);

            if let Some(result) = item {
                if let Err(e) = result {
                    return Some(vec![Err(e)]);
                }

                let record = result.unwrap();

                return match query.condition_filter.filter(record) {
                    Ok(Some(records)) => {
                        let mut commited_records = vec![];
                        for record in records {
                            if let Some(rec) = query.commiter.commit_record(record).await {
                                commited_records.push(rec);
                            }
                        }

                        if commited_records.is_empty() {
                            None
                        } else {
                            Some(commited_records)
                        }
                    }
                    Ok(None) => {
                        query.current_stream = None;
                        None
                    }
                    Err(e) => Some(vec![Err(e)]),
                };
            } else {
                // stream is empty, we need to process the next record
                query.current_stream = None;
            }
        }

        let Some(record) = query_rx.write().await.recv().await else {
            return Some(vec![Err(no_content!("No content"))]);
        };

        let record = match record {
            Ok(record) => record,
            Err(e) => {
                return if e.status == NoContent {
                    if let Some(last_record) = query.commiter.flush().await {
                        match last_record {
                            Ok(rec) => {
                                Some(vec![Ok(rec), Err(e)]) // return the last record if available and the error
                            }
                            Err(e) => Some(vec![Err(e)]),
                        }
                    } else {
                        Some(vec![Err(e)])
                    }
                } else {
                    Some(vec![Err(e)])
                };
            }
        };

        assert!(query.current_stream.is_none(), "Must be None");

        let stream = match query.processor.process_record(Box::new(record)).await {
            Ok(stream) => stream,
            Err(e) => return Some(vec![Err(e)]),
        };

        query.current_stream = Some(Box::into_pin(stream));
        None
    }
}

use crate::ext::filter::DummyFilter;
use crate::storage::query::filters::{RecordFilter, WhenFilter};
pub(crate) use create::create_ext_repository;

#[cfg(test)]
pub(super) mod tests {
    use super::*;
    use futures_util::Stream;
    use reduct_base::ext::{Commiter, IoExtensionInfo, Processor};
    use rstest::{fixture, rstest};

    use crate::storage::entry::RecordReader;
    use crate::storage::proto::Record;
    use async_stream::stream;
    use mockall::predicate::eq;
    use mockall::{mock, predicate};
    use prost_wkt_types::Timestamp;
    use reduct_base::io::{ReadChunk, ReadRecord, RecordMeta};
    use reduct_base::msg::server_api::ServerInfo;
    use reduct_base::Labels;
    use serde_json::json;
    use std::task::{Context, Poll};
    use tempfile::tempdir;

    mod register_query {
        use super::*;
        use mockall::predicate::always;

        use reduct_base::not_found;
        use std::time::Duration;

        #[rstest]
        #[tokio::test]
        async fn test_no_ext_part(mock_ext: MockIoExtension) {
            let mocked_ext_repo = mocked_ext_repo("test-ext", mock_ext);
            assert!(mocked_ext_repo
                .register_query(1, "bucket", "entry", QueryEntry::default())
                .await
                .is_ok());

            let query_map = mocked_ext_repo.query_map.read().await;
            assert_eq!(
                query_map.len(),
                0,
                "We don't need to register the query without 'ext' part"
            );
        }

        #[rstest]
        #[tokio::test]
        async fn test_with_ext_part(
            mut mock_ext: MockIoExtension,
            processor: BoxedProcessor,
            commiter: BoxedCommiter,
        ) {
            let query = QueryEntry {
                ext: Some(json!({
                    "test-ext": {},
                })),
                ..Default::default()
            };

            mock_ext
                .expect_query()
                .with(eq("bucket"), eq("entry"), eq(query.clone()))
                .return_once(|_, _, _| Ok((processor, commiter)));

            let mocked_ext_repo = mocked_ext_repo("test-ext", mock_ext);

            assert!(mocked_ext_repo
                .register_query(1, "bucket", "entry", query)
                .await
                .is_ok());

            let query_map = mocked_ext_repo.query_map.read().await;
            assert_eq!(
                query_map.len(),
                1,
                "We need to register the query with 'ext' part"
            );
        }

        #[rstest]
        #[tokio::test]
        async fn test_when_parsing(
            mut mock_ext: MockIoExtension,
            processor: BoxedProcessor,
            commiter: BoxedCommiter,
        ) {
            let query = QueryEntry {
                ext: Some(json!({
                    "test-ext": {},
                    "when": {"@label": {"$eq": "value"}},
                })),
                ..Default::default()
            };
            mock_ext
                .expect_query()
                .with(eq("bucket"), eq("entry"), always())
                .return_once(|_, _, _| Ok((processor, commiter)));

            let mocked_ext_repo = mocked_ext_repo("test-ext", mock_ext);

            assert!(mocked_ext_repo
                .register_query(1, "bucket", "entry", query)
                .await
                .is_ok(),);

            // make sure we parsed condition correctly
            let mut query_map = mocked_ext_repo.query_map.write().await;
            assert_eq!(query_map.len(), 1, "Query should be registered");
            let query_context = query_map.get_mut(&1).unwrap();
            assert_eq!(
                query_context
                    .condition_filter
                    .filter(Box::new(MockRecord::new("not-in-when", "val")))
                    .err()
                    .unwrap(),
                not_found!("Reference '@label' not found"),
                "Condition should be parsed and applied"
            );
        }

        #[rstest]
        #[tokio::test]
        async fn test_ttl(mut mock_ext: MockIoExtension) {
            let query = QueryEntry {
                ttl: Some(1),
                ext: Some(json!({
                    "test-ext": {},
                })),
                ..Default::default()
            };

            mock_ext
                .expect_query()
                .with(eq("bucket"), eq("entry"), eq(query.clone()))
                .returning(|_, _, _| {
                    Ok((
                        Box::new(MockProcessor::new()),
                        Box::new(MockCommiter::new()),
                    ))
                })
                .times(3);

            let mocked_ext_repo = mocked_ext_repo("test-ext", mock_ext);
            assert!(mocked_ext_repo
                .register_query(1, "bucket", "entry", query.clone())
                .await
                .is_ok());

            assert!(mocked_ext_repo
                .register_query(2, "bucket", "entry", query.clone())
                .await
                .is_ok());

            {
                let query_map = mocked_ext_repo.query_map.read().await;
                assert_eq!(query_map.len(), 2);
            }

            tokio::time::sleep(Duration::from_secs(2)).await;
            assert!(mocked_ext_repo
                .register_query(3, "bucket", "entry", query)
                .await
                .is_ok());
            {
                let query_map = mocked_ext_repo.query_map.read().await;
                assert_eq!(query_map.len(), 1,);

                assert!(query_map.get(&1).is_none(), "Query 1 should be expired");
                assert!(query_map.get(&2).is_none(), "Query 2 should be expired");
                assert!(query_map.get(&3).is_some());
            }
        }

        #[rstest]
        #[case(json!({"test-ext": {}, "test-ext2": {}}),  unprocessable_entity!("Multiple extensions are not supported in query id=1"))]
        #[case(json!({"unknown-ext": {}}),  unprocessable_entity!("Unknown extension 'unknown-ext' in query id=1"))]
        #[case(json!({}),  unprocessable_entity!("Extension name is not found in query id=1"))]
        #[tokio::test]
        async fn test_error_handling(
            mut mock_ext: MockIoExtension,
            processor: BoxedProcessor,
            commiter: BoxedCommiter,
            #[case] ext_params: serde_json::Value,
            #[case] expected_error: ReductError,
        ) {
            let query = QueryEntry {
                ext: Some(ext_params),
                ..Default::default()
            };

            mock_ext
                .expect_query()
                .with(eq("bucket"), eq("entry"), eq(query.clone()))
                .return_once(|_, _, _| Ok((processor, commiter)));

            let mocked_ext_repo = mocked_ext_repo("test-ext", mock_ext);
            assert_eq!(
                mocked_ext_repo
                    .register_query(1, "bucket", "entry", query)
                    .await
                    .err()
                    .unwrap(),
                expected_error
            );
        }
    }

    mod next_processed_record {
        use super::*;
        use crate::storage::entry::RecordReader;

        use mockall::predicate;
        use reduct_base::internal_server_error;
        use tokio::sync::mpsc;

        #[rstest]
        #[tokio::test]
        async fn test_empty_query() {
            let mocked_ext_repo = mocked_ext_repo("test-ext", MockIoExtension::new());
            let (tx, rx) = mpsc::channel(1);
            drop(tx);

            let query_rx = Arc::new(AsyncRwLock::new(rx));
            assert_eq!(
                *mocked_ext_repo
                    .fetch_and_process_record(1, query_rx)
                    .await
                    .unwrap()[0]
                    .as_ref()
                    .err()
                    .unwrap(),
                no_content!("No content"),
                "Should return no content error when no records are available"
            );
        }

        #[rstest]
        #[tokio::test]
        async fn test_error_query() {
            let mocked_ext_repo = mocked_ext_repo("test-ext", MockIoExtension::new());
            let (tx, rx) = tokio::sync::mpsc::channel(1);
            let err = internal_server_error!("Test error!");
            tx.send(Err(err.clone())).await.unwrap();

            let query_rx = Arc::new(AsyncRwLock::new(rx));
            assert_eq!(
                *mocked_ext_repo
                    .fetch_and_process_record(1, query_rx)
                    .await
                    .unwrap()[0]
                    .as_ref()
                    .err()
                    .unwrap(),
                err
            );
        }

        #[rstest]
        #[tokio::test]
        async fn test_no_registered_query(record_reader: RecordReader) {
            let mocked_ext_repo = mocked_ext_repo("test-ext", MockIoExtension::new());
            let (tx, rx) = tokio::sync::mpsc::channel(1);

            tx.send(Ok(record_reader)).await.unwrap();

            let query_rx = Arc::new(AsyncRwLock::new(rx));
            assert!(mocked_ext_repo
                .fetch_and_process_record(1, query_rx)
                .await
                .unwrap()[0]
                .as_ref()
                .is_ok(),);
        }

        #[rstest]
        #[tokio::test(flavor = "current_thread")]
        async fn test_process_not_ready(
            record_reader: RecordReader,
            mut mock_ext: MockIoExtension,
            mut processor: Box<MockProcessor>,
            mut commiter: Box<MockCommiter>,
        ) {
            processor
                .expect_process_record()
                .return_once(|_| Ok(MockStream::boxed(Poll::Pending) as BoxedRecordStream));
            commiter.expect_commit_record().never();

            mock_ext
                .expect_query()
                .with(eq("bucket"), eq("entry"), predicate::always())
                .return_once(|_, _, _| Ok((processor, commiter)));

            let query = QueryEntry {
                ext: Some(json!({
                    "test1": {},
                })),
                ..Default::default()
            };

            let mocked_ext_repo = mocked_ext_repo("test1", mock_ext);

            mocked_ext_repo
                .register_query(1, "bucket", "entry", query)
                .await
                .unwrap();

            let (tx, rx) = tokio::sync::mpsc::channel(1);
            tx.send(Ok(record_reader)).await.unwrap();

            let query_rx = Arc::new(AsyncRwLock::new(rx));
            assert!(mocked_ext_repo
                .fetch_and_process_record(1, query_rx)
                .await
                .is_none());
        }

        #[rstest]
        #[tokio::test(flavor = "current_thread")]
        async fn test_process_a_record(
            record_reader: RecordReader,
            mut mock_ext: MockIoExtension,
            mut processor: Box<MockProcessor>,
            mut commiter: Box<MockCommiter>,
        ) {
            processor.expect_process_record().return_once(|_| {
                Ok(MockStream::boxed(Poll::Ready(Some(Ok(MockRecord::boxed(
                    "key", "val",
                ))))))
            });

            commiter.expect_commit_record().return_once(|_| {
                Some(Ok(
                    Box::new(MockRecord::new("key", "val")) as BoxedReadRecord
                ))
            });
            commiter.expect_flush().return_once(|| None).times(1);

            mock_ext
                .expect_query()
                .with(eq("bucket"), eq("entry"), predicate::always())
                .return_once(|_, _, _| Ok((processor, commiter)));

            let query = QueryEntry {
                ext: Some(json!({
                    "test1": {},
                })),
                ..Default::default()
            };

            let mocked_ext_repo = mocked_ext_repo("test1", mock_ext);

            mocked_ext_repo
                .register_query(1, "bucket", "entry", query)
                .await
                .unwrap();

            let (tx, rx) = tokio::sync::mpsc::channel(2);
            tx.send(Ok(record_reader)).await.unwrap();
            tx.send(Err(no_content!(""))).await.unwrap();

            let query_rx = Arc::new(AsyncRwLock::new(rx));

            assert!(
                mocked_ext_repo
                    .fetch_and_process_record(1, query_rx.clone())
                    .await
                    .is_none(),
                "First run should be None (stupid implementation)"
            );

            let mut records = mocked_ext_repo
                .fetch_and_process_record(1, query_rx.clone())
                .await
                .unwrap();

            assert_eq!(records.len(), 1, "Should return one record");

            let record = records.get_mut(0).unwrap().as_mut().unwrap();
            assert_eq!(record.read().await, None);

            assert_eq!(
                *mocked_ext_repo
                    .fetch_and_process_record(1, query_rx)
                    .await
                    .unwrap()[0]
                    .as_ref()
                    .err()
                    .unwrap(),
                no_content!("")
            );
        }

        #[rstest]
        #[tokio::test(flavor = "current_thread")]
        async fn test_process_flushed_record(
            record_reader: RecordReader,
            mut mock_ext: MockIoExtension,
            mut processor: Box<MockProcessor>,
            mut commiter: Box<MockCommiter>,
        ) {
            processor.expect_process_record().return_once(|_| {
                Ok(MockStream::boxed(Poll::Ready(Some(Ok(MockRecord::boxed(
                    "key", "val",
                ))))))
            });

            commiter.expect_commit_record().return_once(|_| None);

            commiter
                .expect_flush()
                .return_once(|| {
                    Some(Ok(
                        Box::new(MockRecord::new("key", "val")) as BoxedReadRecord
                    ))
                })
                .times(1);

            mock_ext
                .expect_query()
                .with(eq("bucket"), eq("entry"), predicate::always())
                .return_once(|_, _, _| Ok((processor, commiter)));

            let query = QueryEntry {
                ext: Some(json!({
                    "test1": {},
                })),
                ..Default::default()
            };

            let mocked_ext_repo = mocked_ext_repo("test1", mock_ext);
            mocked_ext_repo
                .register_query(1, "bucket", "entry", query)
                .await
                .unwrap();

            let (tx, rx) = tokio::sync::mpsc::channel(2);
            tx.send(Ok(record_reader)).await.unwrap();
            tx.send(Err(no_content!(""))).await.unwrap();

            let query_rx = Arc::new(AsyncRwLock::new(rx));
            assert!(
                mocked_ext_repo
                    .fetch_and_process_record(1, query_rx.clone())
                    .await
                    .is_none(),
                "First run should be None (stupid implementation)"
            );

            assert!(
                mocked_ext_repo
                    .fetch_and_process_record(1, query_rx.clone())
                    .await
                    .is_none(),
                "we don't commit the record waiting for flush"
            );

            let results = mocked_ext_repo
                .fetch_and_process_record(1, query_rx.clone())
                .await
                .unwrap();

            assert_eq!(
                results.len(),
                2,
                "Should return one record and non-content error"
            );
            assert!(
                results[0].as_ref().is_ok(),
                "we should get the record from flush"
            );
            assert_eq!(
                results[1].as_ref().err().unwrap().status(),
                NoContent,
                "we should get no content error"
            );
        }
    }

    #[rstest]
    #[tokio::test(flavor = "current_thread")]
    async fn test_process_a_record_limit(
        record_reader: RecordReader,
        mut mock_ext: MockIoExtension,
        mut processor: Box<MockProcessor>,
        mut commiter: Box<MockCommiter>,
    ) {
        processor.expect_process_record().return_once(|_| {
            let stream = stream! {
                yield Ok(MockRecord::boxed("key", "val"));
                yield Ok(MockRecord::boxed("key", "val"));
            };
            Ok(Box::new(stream) as BoxedRecordStream)
        });

        commiter.expect_commit_record().return_once(|_| {
            Some(Ok(
                Box::new(MockRecord::new("key", "val")) as BoxedReadRecord
            ))
        });
        commiter.expect_flush().return_once(|| None).times(1);

        mock_ext
            .expect_query()
            .with(eq("bucket"), eq("entry"), predicate::always())
            .return_once(|_, _, _| Ok((processor, commiter)));

        let query = QueryEntry {
            ext: Some(json!({
                "test1": {},
                "when": {"$limit": 1},
            })),
            ..Default::default()
        };

        let mocked_ext_repo = mocked_ext_repo("test1", mock_ext);

        mocked_ext_repo
            .register_query(1, "bucket", "entry", query)
            .await
            .unwrap();

        let (tx, rx) = tokio::sync::mpsc::channel(2);
        tx.send(Ok(record_reader)).await.unwrap();
        tx.send(Err(no_content!(""))).await.unwrap();

        let query_rx = Arc::new(AsyncRwLock::new(rx));

        assert!(mocked_ext_repo
            .fetch_and_process_record(1, query_rx.clone())
            .await
            .is_none());

        mocked_ext_repo
            .fetch_and_process_record(1, query_rx.clone())
            .await
            .unwrap()[0]
            .as_ref()
            .expect("Should return a record");

        assert!(
            mocked_ext_repo
                .fetch_and_process_record(1, query_rx.clone())
                .await
                .is_none(),
            "Flush should not return any records"
        );

        assert_eq!(
            *mocked_ext_repo
                .fetch_and_process_record(1, query_rx)
                .await
                .unwrap()[0]
                .as_ref()
                .err()
                .unwrap(),
            no_content!("")
        );
    }

    #[fixture]
    fn mock_ext() -> MockIoExtension {
        MockIoExtension::new()
    }

    #[fixture]
    fn processor() -> Box<MockProcessor> {
        Box::new(MockProcessor::new())
    }

    #[fixture]
    fn commiter() -> Box<MockCommiter> {
        Box::new(MockCommiter::new())
    }

    #[fixture]
    fn record_reader() -> RecordReader {
        let record = Record {
            timestamp: Some(Timestamp {
                seconds: 1,
                nanos: 0,
            }),
            ..Default::default()
        };
        RecordReader::form_record(record)
    }

    #[fixture]
    pub fn mocked_record() -> Box<MockRecord> {
        Box::new(MockRecord::new("key1", "val1"))
    }

    fn mocked_ext_repo(name: &str, mock_ext: MockIoExtension) -> ExtRepository {
        let ext_settings = ExtSettings::builder()
            .server_info(ServerInfo::default())
            .build();
        let mut ext_repo =
            ExtRepository::try_load(vec![tempdir().unwrap().keep()], vec![], ext_settings).unwrap();
        ext_repo.extension_map.insert(
            name.to_string(),
            Arc::new(AsyncRwLock::new(Box::new(mock_ext))),
        );
        ext_repo
    }

    mock! {
        IoExtension {}

        #[async_trait]
        impl IoExtension for IoExtension {
            fn info(&self) -> &IoExtensionInfo;


            fn query(
                &mut self,
                bucket_name: &str,
                entry_name: &str,
                query: &QueryEntry,
            ) -> Result<(BoxedProcessor, BoxedCommiter), ReductError>;
        }

    }

    mock! {
        Processor {}

        #[async_trait]
        impl Processor for Processor {
            async fn process_record(
                &mut self,
                record: BoxedReadRecord,
            ) -> Result<BoxedRecordStream, ReductError>;
        }
    }

    mock! {
        Commiter {}

        #[async_trait]
        impl Commiter for Commiter {
            async fn commit_record(&mut self, record: BoxedReadRecord) -> Option<Result<BoxedReadRecord, ReductError>>;
            async fn flush(&mut self) -> Option<Result<BoxedReadRecord, ReductError>>;
        }
    }

    struct MockStream {
        ret_value: Option<Poll<Option<Result<BoxedReadRecord, ReductError>>>>,
    }
    impl Stream for MockStream {
        type Item = Result<BoxedReadRecord, ReductError>;

        fn poll_next(mut self: Pin<&mut Self>, _cx: &mut Context) -> Poll<Option<Self::Item>> {
            let Some(ret_value) = self.ret_value.take() else {
                return Poll::Ready(None);
            };

            ret_value
        }
    }

    impl MockStream {
        fn boxed(ret_value: Poll<Option<Result<BoxedReadRecord, ReductError>>>) -> Box<Self> {
            Box::new(MockStream {
                ret_value: Some(ret_value),
            })
        }
    }

    #[derive(Clone, PartialEq, Debug)]
    pub struct MockRecord {
        meta: RecordMeta,
    }

    impl MockRecord {
        pub fn new(key: &str, val: &str) -> Self {
            let meta = RecordMeta::builder()
                .timestamp(0)
                .computed_labels(Labels::from_iter(
                    vec![(key.to_string(), val.to_string())].into_iter(),
                ))
                .build();
            MockRecord { meta }
        }

        pub fn boxed(key: &str, val: &str) -> BoxedReadRecord {
            Box::new(MockRecord::new(key, val))
        }
    }

    #[async_trait]
    impl ReadRecord for MockRecord {
        async fn read(&mut self) -> ReadChunk {
            None
        }

        fn meta(&self) -> &RecordMeta {
            &self.meta
        }

        fn meta_mut(&mut self) -> &mut RecordMeta {
            &mut self.meta
        }
    }
}<|MERGE_RESOLUTION|>--- conflicted
+++ resolved
@@ -208,17 +208,7 @@
                     // If no record is available, return a no content error to finish the query.
                     return Some(vec![Err(no_content!("No content"))]);
                 }
-<<<<<<< HEAD
                 return result;
-=======
-
-                return result.map(|r| {
-                    r.map_or_else(
-                        |e| vec![Err(e)],
-                        |records| records.into_iter().map(Ok).collect(),
-                    )
-                });
->>>>>>> 7abf23ff
             }
         };
 
