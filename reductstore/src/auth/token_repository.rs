// Copyright 2023 ReductStore
// Licensed under the Business Source License 1.1

use chrono::{DateTime, Utc};
use rand::Rng;
use std::collections::HashMap;
use std::path::PathBuf;
use std::time::{Duration, SystemTime, UNIX_EPOCH};

use log::{debug, warn};
use prost::bytes::Bytes;
use prost::Message;
use prost_wkt_types::Timestamp;

use crate::auth::proto::token::Permissions as ProtoPermissions;
use crate::auth::proto::{Token as ProtoToken, TokenRepo as ProtoTokenRepo, TokenRepo};
use reduct_base::error::ReductError;

use reduct_base::msg::token_api::{Permissions, Token, TokenCreateResponse};

const TOKEN_REPO_FILE_NAME: &str = ".auth";
const INIT_TOKEN_NAME: &str = "init-token";

pub trait ManageTokens {
    /// Create a new token
    ///
    /// # Arguments
    ///
    /// `name` - The name of the token
    /// `permissions` - The permissions of the token
    ///
    /// # Returns
    ///
    /// token value and creation time
    fn generate_token(
        &mut self,
        name: &str,
        permissions: Permissions,
    ) -> Result<TokenCreateResponse, ReductError>;

    /// Update a token
    ///
    /// # Arguments
    ///
    /// `name` - The name of the token
    /// `permissions` - The permissions of the token
    fn update_token(&mut self, name: &str, permissions: Permissions) -> Result<(), ReductError>;

    /// Get a token by name
    ///
    /// # Arguments
    ///
    /// `name` - The name of the token
    ///
    /// # Returns
    /// The token without value
    fn get_token(&self, name: &str) -> Result<&Token, ReductError>;

    /// Get a token by name (mutable)
    ///
    /// # Arguments
    ///
    /// `name` - The name of the token
    ///
    /// # Returns
    /// The token without value
    fn get_mut_token(&mut self, name: &str) -> Result<&mut Token, ReductError>;

    /// Get token list
    ///
    /// # Returns
    /// The token list, it the authentication is disabled, it returns an empty list
    fn get_token_list(&self) -> Result<Vec<Token>, ReductError>;

    /// Validate a token
    ///
    /// # Arguments
    /// `header` - The authorization header with bearer token
    ///
    /// # Returns
    ///
    /// Token with given value
    fn validate_token(&self, header: Option<&str>) -> Result<Token, ReductError>;

    /// Remove a token
    ///
    /// # Arguments
    /// `name` - The name of the token
    ///
    /// # Returns
    ///
    /// `Ok(())` if the token was removed successfully
    fn remove_token(&mut self, name: &str) -> Result<(), ReductError>;

    /// Remove a bucket from all tokens and save the repository
    /// to the file system
    ///
    /// # Arguments
    /// `bucket` - The name of the bucket
    ///
    /// # Returns
    /// `Ok(())` if the bucket was removed successfully
    fn remove_bucket_from_tokens(&mut self, bucket: &str) -> Result<(), ReductError>;
}

/// The TokenRepository trait is used to store and retrieve tokens.
struct TokenRepository {
    config_path: PathBuf,
    repo: HashMap<String, Token>,
}

pub fn parse_bearer_token(authorization_header: &str) -> Result<String, ReductError> {
    if !authorization_header.starts_with("Bearer ") {
        return Err(ReductError::unauthorized(
            "No bearer token in request header",
        ));
    }

    let token = authorization_header[7..].to_string();
    Ok(token)
}

impl From<Token> for ProtoToken {
    fn from(token: Token) -> Self {
        let permissions = if let Some(perm) = token.permissions {
            Some(ProtoPermissions {
                full_access: perm.full_access,
                read: perm.read,
                write: perm.write,
            })
        } else {
            None
        };

        ProtoToken {
            name: token.name,
            value: token.value,
            created_at: Some(Timestamp {
                seconds: token.created_at.timestamp(),
                nanos: token.created_at.timestamp_subsec_nanos() as i32,
            }),
            permissions: permissions,
        }
    }
}

impl Into<Token> for ProtoToken {
    fn into(self) -> Token {
        let permissions = if let Some(perm) = self.permissions {
            Some(Permissions {
                full_access: perm.full_access,
                read: perm.read,
                write: perm.write,
            })
        } else {
            None
        };

        let created_at = if let Some(ts) = self.created_at {
            let since_epoch = Duration::new(ts.seconds as u64, ts.nanos as u32);
            DateTime::<Utc>::from(UNIX_EPOCH + since_epoch)
        } else {
            warn!("Token has no creation time");
            Utc::now()
        };

        Token {
            name: self.name,
            value: self.value,
            created_at,
            permissions,
            is_provisioned: false,
        }
    }
}

impl TokenRepository {
    /// Load the token repository from the file system
    ///
    /// # Arguments
    ///
    /// * `data_path` - The path to the data directory
    /// * `api_token` - The API token with full access to the repository. If it is empty, no authentication is required.
    ///
    /// # Returns
    ///
    /// The repository
    pub fn new(data_path: PathBuf, api_token: &str) -> TokenRepository {
        let config_path = data_path.join(TOKEN_REPO_FILE_NAME);
        let repo = HashMap::new();

        if api_token.is_empty() {
            panic!("API must be set");
        }

        // Load the token repository from the file system
        let mut token_repository = TokenRepository { config_path, repo };

        match std::fs::read(&token_repository.config_path) {
            Ok(data) => {
                debug!(
                    "Loading token repository from {}",
                    token_repository.config_path.as_path().display()
                );
                let toke_repository = ProtoTokenRepo::decode(&mut Bytes::from(data))
                    .expect("Could not decode token repository");
                for token in toke_repository.tokens {
                    token_repository
                        .repo
                        .insert(token.name.clone(), token.into());
                }
            }
            Err(_) => {
                debug!(
                    "Creating a new token repository {}",
                    token_repository.config_path.as_path().display()
                );
                token_repository
                    .save_repo()
                    .expect("Failed to create a new token repository");
            }
        };

        let init_token = Token {
            name: INIT_TOKEN_NAME.to_string(),
            value: api_token.to_string(),
            created_at: DateTime::<chrono::Utc>::from(SystemTime::now()),
            permissions: Some(Permissions {
                full_access: true,
                read: vec![],
                write: vec![],
            }),
            is_provisioned: false,
        };

        token_repository
            .repo
            .insert(init_token.name.clone(), init_token);
        token_repository
    }

    /// Save the token repository to the file system
    fn save_repo(&mut self) -> Result<(), ReductError> {
        let repo = TokenRepo {
            tokens: self
                .repo
                .iter()
                .map(|(_, token)| token.clone().into())
                .collect(),
        };
        let mut buf = Vec::new();
        repo.encode(&mut buf)
            .map_err(|_| ReductError::internal_server_error("Could not encode token repository"))?;
        std::fs::write(&self.config_path, buf).map_err(|err| {
            ReductError::internal_server_error(
                format!(
                    "Could not write token repository to {}: {}",
                    self.config_path.as_path().display(),
                    err
                )
                .as_str(),
            )
        })?;

        Ok(())
    }
}

impl ManageTokens for TokenRepository {
    fn generate_token(
        &mut self,
        name: &str,
        permissions: Permissions,
    ) -> Result<TokenCreateResponse, ReductError> {
        // Check if the token isn't empty
        if name.is_empty() {
            return Err(ReductError::unprocessable_entity(
                "Token name can't be empty",
            ));
        }

        // Check if the token already exists
        if self.repo.contains_key(name) {
            return Err(ReductError::conflict(
                format!("Token '{}' already exists", name).as_str(),
            ));
        }

        let created_at = DateTime::<Utc>::from(SystemTime::now());

        // Create a random hex string
        let mut rng = rand::thread_rng();
        let value: String = (0..32)
            .map(|_| format!("{:x}", rng.gen_range(0..16)))
            .collect();
        let value = format!("{}-{}", name, value);
        let token = Token {
            name: name.to_string(),
            value: value.clone(),
            created_at: created_at.clone(),
            permissions: Some(permissions),
            is_provisioned: false,
        };

        self.repo.insert(name.to_string(), token);
        self.save_repo()?;

        Ok(TokenCreateResponse { value, created_at })
    }

    fn update_token(&mut self, name: &str, permissions: Permissions) -> Result<(), ReductError> {
        match self.repo.get(name) {
            Some(token) => {
                if token.is_provisioned {
                    Err(ReductError::conflict(
                        format!("Can't update provisioned token '{}'", name).as_str(),
                    ))
                } else {
                    let mut updated_token = token.clone();
                    updated_token.permissions = Some(permissions);
                    self.repo.insert(name.to_string(), updated_token);
                    self.save_repo()?;
                    Ok(())
                }
            }

            None => Err(ReductError::not_found(
                format!("Token '{}' doesn't exist", name).as_str(),
            )),
        }
    }

    fn get_token(&self, name: &str) -> Result<&Token, ReductError> {
        match self.repo.get(name) {
            Some(token) => Ok(token),
            None => Err(ReductError::not_found(
                format!("Token '{}' doesn't exist", name).as_str(),
            )),
        }
    }

    fn get_mut_token(&mut self, name: &str) -> Result<&mut Token, ReductError> {
        match self.repo.get_mut(name) {
            Some(token) => Ok(token),
            None => Err(ReductError::not_found(
                format!("Token '{}' doesn't exist", name).as_str(),
            )),
        }
    }

    fn get_token_list(&self) -> Result<Vec<Token>, ReductError> {
        let mut sorted: Vec<_> = self.repo.iter().collect();
        sorted.sort_by_key(|item| item.0);
        Ok(sorted
            .iter()
            .map(|item| {
                // for security reasons, we don't return the value
                let mut token = item.1.clone();
                token.value = "".to_string();
                token
            })
            .collect())
    }

    fn validate_token(&self, header: Option<&str>) -> Result<Token, ReductError> {
        let value = parse_bearer_token(header.unwrap_or(""))?;

        match self.repo.values().find(|token| token.value == value) {
            Some(token) => {
                // for security reasons, we don't return the value
                let mut token = token.clone();
                token.value = "".to_string();
                Ok(token)
            }
            None => Err(ReductError::unauthorized("Invalid token")),
        }
    }

    fn remove_token(&mut self, name: &str) -> Result<(), ReductError> {
        if name == INIT_TOKEN_NAME {
            return Err(ReductError::bad_request("Cannot remove init token"));
        }

        if let Some(token) = self.repo.get(name) {
            if token.is_provisioned {
                return Err(ReductError::conflict(
                    format!("Can't remove provisioned token '{}'", name).as_str(),
                ));
            }
        }

        if self.repo.remove(name).is_none() {
            Err(ReductError::not_found(
                format!("Token '{}' doesn't exist", name).as_str(),
            ))
        } else {
            self.save_repo()
        }
    }

    fn remove_bucket_from_tokens(&mut self, bucket: &str) -> Result<(), ReductError> {
        for token in self.repo.values_mut() {
            if let Some(permissions) = &mut token.permissions {
                permissions.read.retain(|b| b != bucket);
                permissions.write.retain(|b| b != bucket);
            }
        }

        self.save_repo()
    }
}

/// A repository that doesn't require authentication
struct NoAuthRepository {}

impl NoAuthRepository {
    fn new() -> Self {
        Self {}
    }
}

impl ManageTokens for NoAuthRepository {
    fn generate_token(
        &mut self,
        _name: &str,
        _permissions: Permissions,
    ) -> Result<TokenCreateResponse, ReductError> {
        Err(ReductError::bad_request("Authentication is disabled"))
    }

    fn update_token(&mut self, _name: &str, _permissions: Permissions) -> Result<(), ReductError> {
        Err(ReductError::bad_request("Authentication is disabled"))
    }

    fn get_token(&self, _name: &str) -> Result<&Token, ReductError> {
        Err(ReductError::bad_request("Authentication is disabled"))
    }

    fn get_mut_token(&mut self, _name: &str) -> Result<&mut Token, ReductError> {
        Err(ReductError::bad_request("Authentication is disabled"))
    }

    fn get_token_list(&self) -> Result<Vec<Token>, ReductError> {
        Ok(vec![])
    }

    fn validate_token(&self, _header: Option<&str>) -> Result<Token, ReductError> {
        Ok(Token {
            name: "AUTHENTICATION-DISABLED".to_string(),
            value: "".to_string(),
            created_at: DateTime::<Utc>::from(SystemTime::now()),
            permissions: Some(Permissions {
                full_access: true,
                read: vec![],
                write: vec![],
            }),
            is_provisioned: false,
        })
    }

    fn remove_token(&mut self, _name: &str) -> Result<(), ReductError> {
        Ok(())
    }

    fn remove_bucket_from_tokens(&mut self, _bucket: &str) -> Result<(), ReductError> {
        Ok(())
    }
}

/// Creates a token repository
///
/// If `init_token` is empty, the repository will be stubbed and authentication will be disabled.
pub fn create_token_repository(
    path: PathBuf,
    init_token: &str,
) -> Box<dyn ManageTokens + Send + Sync> {
    if init_token.is_empty() {
        Box::new(NoAuthRepository::new())
    } else {
        Box::new(TokenRepository::new(path, init_token))
    }
}

#[cfg(test)]
mod tests {
    use super::*;
    use chrono::Timelike;
    use rstest::{fixture, rstest};
    use tempfile::tempdir;

    #[rstest]
    fn test_init_token(repo: Box<dyn ManageTokens>) {
        let token = repo.validate_token(Some("Bearer init-token")).unwrap();
        assert_eq!(token.name, "init-token");
        assert_eq!(token.value, "");

        let token_list = repo.get_token_list().unwrap();
        assert_eq!(token_list.len(), 2);
        assert_eq!(token_list[0].name, "init-token");
    }

    //------------
    // create_token tests
    //------------
    #[rstest]
    fn test_create_empty_token(mut repo: Box<dyn ManageTokens>) {
        let token = repo.generate_token(
            "",
            Permissions {
                full_access: true,
                read: vec![],
                write: vec![],
            },
        );

        assert_eq!(
            token,
            Err(ReductError::unprocessable_entity(
                "Token name can't be empty"
            ))
        );
    }

    #[rstest]
    fn test_create_existing_token(mut repo: Box<dyn ManageTokens>) {
        let token = repo.generate_token(
            "test",
            Permissions {
                full_access: true,
                read: vec![],
                write: vec![],
            },
        );

        assert_eq!(
            token,
            Err(ReductError::conflict("Token 'test' already exists"))
        );
    }

    #[rstest]
    fn test_create_token(mut repo: Box<dyn ManageTokens>) {
        let token = repo
            .generate_token(
                "test-1",
                Permissions {
                    full_access: true,
                    read: vec![],
                    write: vec![],
                },
            )
            .unwrap();

<<<<<<< HEAD
        assert_eq!(token.value.len(), 39);
        assert_eq!(token.value, "test-1-".to_string() + &token.value[7..]);
        assert!(token.created_at.second() > 0);
=======
        assert_eq!(token.value.len(), 37);
        assert_eq!(token.value, "test-".to_string() + &token.value[5..]);
        assert!(token.created_at.timestamp() > 0);
>>>>>>> 1cfff05e
    }

    #[rstest]
    fn test_create_token_persistent(path: PathBuf) {
        let mut repo = create_token_repository(path.clone(), "test");
        repo.generate_token(
            "test",
            Permissions {
                full_access: true,
                read: vec![],
                write: vec![],
            },
        )
        .unwrap();

        let repo = create_token_repository(path.clone(), "test");
        assert_eq!(repo.get_token("test").unwrap().name, "test");
    }

    #[rstest]
    fn test_create_token_no_init_token(mut disabled_repo: Box<dyn ManageTokens>) {
        let token = disabled_repo.generate_token(
            "test",
            Permissions {
                full_access: true,
                read: vec![],
                write: vec![],
            },
        );

        assert_eq!(
            token,
            Err(ReductError::bad_request("Authentication is disabled"))
        );
    }

    //------------
    // update_token tests
    //------------
    #[rstest]
    fn test_update_token_ok(mut repo: Box<dyn ManageTokens>) {
        let token = repo
            .update_token(
                "test",
                Permissions {
                    full_access: false,
                    read: vec!["test".to_string()],
                    write: vec![],
                },
            )
            .unwrap();

        assert_eq!(token, ());

        let token = repo.get_token("test").unwrap().clone();

        assert_eq!(token.name, "test");

        let permissions = token.permissions.unwrap();
        assert_eq!(permissions.full_access, false);
        assert_eq!(permissions.read, vec!["test".to_string()]);
    }

    #[rstest]
    fn test_update_token_not_found(mut repo: Box<dyn ManageTokens>) {
        let token = repo.update_token(
            "test-1",
            Permissions {
                full_access: true,
                read: vec![],
                write: vec![],
            },
        );

        assert_eq!(
            token,
            Err(ReductError::not_found("Token 'test-1' doesn't exist"))
        );
    }

    #[rstest]
    fn test_update_token_persistent(path: PathBuf) {
        let mut repo = create_token_repository(path.clone(), "test");
        repo.generate_token(
            "test",
            Permissions {
                full_access: true,
                read: vec![],
                write: vec![],
            },
        )
        .unwrap();

        repo.update_token(
            "test",
            Permissions {
                full_access: false,
                read: vec!["test".to_string()],
                write: vec![],
            },
        )
        .unwrap();

        let repo = create_token_repository(path.clone(), "test");
        let token = repo.get_token("test").unwrap().clone();

        assert_eq!(token.name, "test");

        let permissions = token.permissions.unwrap();
        assert_eq!(permissions.full_access, false);
        assert_eq!(permissions.read, vec!["test".to_string()]);
    }

    #[rstest]
    fn test_update_provisioned_token(mut repo: Box<dyn ManageTokens>) {
        let mut token = repo.get_mut_token("test").unwrap();
        token.is_provisioned = true;

        let token = repo.update_token("test", Permissions::default());

        assert_eq!(
            token,
            Err(ReductError::conflict(
                "Can't update provisioned token 'test'"
            ))
        );
    }

    #[rstest]
    fn test_update_token_no_init_token(mut disabled_repo: Box<dyn ManageTokens>) {
        let token = disabled_repo.update_token(
            "test",
            Permissions {
                full_access: true,
                read: vec![],
                write: vec![],
            },
        );

        assert_eq!(
            token,
            Err(ReductError::bad_request("Authentication is disabled"))
        );
    }

    //----------------
    // find_by_name tests
    //----------------
    #[rstest]
    fn test_find_by_name(repo: Box<dyn ManageTokens>) {
        let token = repo.get_token("test").unwrap();
        assert_eq!(token.name, "test");
        assert!(token.value.starts_with("test-"));
    }

    #[rstest]
    fn test_find_by_name_not_found(repo: Box<dyn ManageTokens>) {
        let token = repo.get_token("test-1");
        assert_eq!(
            token,
            Err(ReductError::not_found("Token 'test-1' doesn't exist"))
        );
    }

    #[rstest]
    fn test_find_by_name_no_init_token(disabled_repo: Box<dyn ManageTokens>) {
        let token = disabled_repo.get_token("test");
        assert_eq!(
            token,
            Err(ReductError::bad_request("Authentication is disabled"))
        );
    }

    //------------
    // get_token_list tests
    //------------
    #[rstest]
    fn test_get_token_list(repo: Box<dyn ManageTokens>) {
        let token_list = repo.get_token_list().unwrap();

        assert_eq!(token_list.len(), 2);
        assert_eq!(token_list[1].name, "test");
        assert_eq!(token_list[1].value, "");
        assert_eq!(
            token_list[1].permissions,
            Some(Permissions {
                full_access: true,
                read: vec![],
                write: vec![],
            })
        );
    }

    #[rstest]
    fn test_get_token_list_no_init_token(disabled_repo: Box<dyn ManageTokens>) {
        let token_list = disabled_repo.get_token_list().unwrap();
        assert_eq!(token_list, vec![]);
    }

    //------------
    // validate_token tests
    //------------
    #[rstest]
    fn test_validate_token(mut repo: Box<dyn ManageTokens>) {
        let value = repo
            .generate_token(
                "test-1",
                Permissions {
                    full_access: true,
                    read: vec!["bucket-1".to_string()],
                    write: vec!["bucket-2".to_string()],
                },
            )
            .unwrap()
            .value;

        let token = repo
            .validate_token(Some(&format!("Bearer {}", value)))
            .unwrap();

        assert_eq!(
            token,
            Token {
                name: "test-1".to_string(),
                created_at: token.created_at.clone(),
                value: "".to_string(),
                permissions: Some(Permissions {
                    full_access: true,
                    read: vec!["bucket-1".to_string()],
                    write: vec!["bucket-2".to_string()],
                }),
                is_provisioned: false,
            }
        );
    }

    #[rstest]
    fn test_validate_token_not_found(repo: Box<dyn ManageTokens>) {
        let token = repo.validate_token(Some("Bearer invalid-value"));
        assert_eq!(token, Err(ReductError::unauthorized("Invalid token")));
    }

    #[rstest]
    fn test_validate_token_no_init_token(disabled_repo: Box<dyn ManageTokens>) {
        let placeholder = disabled_repo.validate_token(Some("invalid-value")).unwrap();

        assert_eq!(placeholder.name, "AUTHENTICATION-DISABLED");
        assert_eq!(placeholder.value, "");
        assert_eq!(placeholder.permissions.unwrap().full_access, true);
    }

    //------------
    // remove_token tests
    //------------
    #[rstest]
    fn test_remove_token(mut repo: Box<dyn ManageTokens>) {
        let token = repo.remove_token("test").unwrap();
        assert_eq!(token, ());
    }

    #[rstest]
    fn test_remove_init_token(mut repo: Box<dyn ManageTokens>) {
        let token = repo.remove_token("init-token");
        assert_eq!(
            token,
            Err(ReductError::bad_request("Cannot remove init token"))
        );
    }

    #[rstest]
    fn test_remove_token_not_found(mut repo: Box<dyn ManageTokens>) {
        let token = repo.remove_token("test-1");
        assert_eq!(
            token,
            Err(ReductError::not_found("Token 'test-1' doesn't exist"))
        );
    }

    #[rstest]
    fn test_remove_token_persistent(path: PathBuf, init_token: &str) {
        let mut repo = create_token_repository(path.clone(), init_token);
        repo.generate_token(
            "test",
            Permissions {
                full_access: true,
                read: vec![],
                write: vec![],
            },
        )
        .unwrap();

        repo.remove_token("test").unwrap();

        let repo = create_token_repository(path, init_token);
        let token = repo.get_token("test");

        assert_eq!(
            token,
            Err(ReductError::not_found("Token 'test' doesn't exist"))
        );
    }

    #[rstest]
    fn test_remove_token_no_init_token(mut disabled_repo: Box<dyn ManageTokens>) {
        let token = disabled_repo.remove_token("test");
        assert_eq!(token, Ok(()));
    }

    #[rstest]
    fn test_remove_provisioned_token(mut repo: Box<dyn ManageTokens>) {
        let mut token = repo.get_mut_token("test").unwrap();
        token.is_provisioned = true;

        let err = repo.remove_token("test").err().unwrap();
        assert_eq!(
            err,
            ReductError::conflict("Can't remove provisioned token 'test'")
        )
    }

    #[fixture]
    fn path() -> PathBuf {
        tempdir().unwrap().into_path()
    }

    #[fixture]
    fn init_token() -> &'static str {
        "init-token"
    }

    #[fixture]
    fn repo(path: PathBuf, init_token: &str) -> Box<dyn ManageTokens> {
        let mut repo = create_token_repository(path, init_token);
        repo.generate_token(
            "test",
            Permissions {
                full_access: true,
                read: vec![],
                write: vec![],
            },
        )
        .unwrap();
        repo
    }

    #[fixture]
    fn disabled_repo(path: PathBuf) -> Box<dyn ManageTokens> {
        create_token_repository(path, "")
    }
}<|MERGE_RESOLUTION|>--- conflicted
+++ resolved
@@ -484,7 +484,7 @@
 #[cfg(test)]
 mod tests {
     use super::*;
-    use chrono::Timelike;
+
     use rstest::{fixture, rstest};
     use tempfile::tempdir;
 
@@ -551,15 +551,9 @@
             )
             .unwrap();
 
-<<<<<<< HEAD
         assert_eq!(token.value.len(), 39);
         assert_eq!(token.value, "test-1-".to_string() + &token.value[7..]);
-        assert!(token.created_at.second() > 0);
-=======
-        assert_eq!(token.value.len(), 37);
-        assert_eq!(token.value, "test-".to_string() + &token.value[5..]);
         assert!(token.created_at.timestamp() > 0);
->>>>>>> 1cfff05e
     }
 
     #[rstest]
@@ -675,7 +669,7 @@
 
     #[rstest]
     fn test_update_provisioned_token(mut repo: Box<dyn ManageTokens>) {
-        let mut token = repo.get_mut_token("test").unwrap();
+        let token = repo.get_mut_token("test").unwrap();
         token.is_provisioned = true;
 
         let token = repo.update_token("test", Permissions::default());
@@ -870,7 +864,7 @@
 
     #[rstest]
     fn test_remove_provisioned_token(mut repo: Box<dyn ManageTokens>) {
-        let mut token = repo.get_mut_token("test").unwrap();
+        let token = repo.get_mut_token("test").unwrap();
         token.is_provisioned = true;
 
         let err = repo.remove_token("test").err().unwrap();
