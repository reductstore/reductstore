// Copyright 2024 ReductSoftware UG
// Licensed under the Business Source License 1.1

use crate::storage::query::condition::constant::Constant;
use crate::storage::query::condition::operators::arithmetic::{
    Abs, Add, Div, DivNum, Mult, Rem, Sub,
};
use crate::storage::query::condition::operators::comparison::{Eq, Gt, Gte, Lt, Lte, Ne};
use crate::storage::query::condition::operators::logical::{AllOf, AnyOf, NoneOf, OneOf};
use crate::storage::query::condition::reference::Reference;
use crate::storage::query::condition::value::Value;
use crate::storage::query::condition::{Boxed, BoxedNode};
use reduct_base::error::ReductError;
use reduct_base::unprocessable_entity;
use serde_json::{Map, Value as JsonValue};

/// Parses a JSON object into a condition tree.
pub(crate) struct Parser {}

impl Parser {
    pub fn parse(&self, json: &JsonValue) -> Result<BoxedNode, ReductError> {
        let expressions = self.parse_intern(json)?;
        Ok(AllOf::boxed(expressions)?)
    }

    fn parse_intern(&self, json: &JsonValue) -> Result<Vec<BoxedNode>, ReductError> {
        match json {
            JsonValue::Object(map) => {
                let mut expressions = vec![];
                for (key, value) in map.iter() {
                    if let JsonValue::Array(operand_list) = value {
                        // Parse array notation e.g. {"$and": [true, true]}
                        expressions.push(self.parse_array_syntax(key, operand_list)?);
                    } else if let JsonValue::Object(operator_right_operand) = value {
                        // Parse object notation e.g. {"&label": {"$and": true}}
                        expressions.push(self.parse_object_syntax(key, operator_right_operand)?);
                    } else {
                        return Err(unprocessable_entity!(
                            "A filed must contain array or object: {}",
                            json
                        ));
                    }
                }

                // We use AND operator to aggregate results from all expressions
                Ok(expressions)
            }

            JsonValue::Bool(value) => Ok(vec![Constant::boxed(Value::Bool(*value))]),

            JsonValue::Number(value) => {
                if value.is_i64() || value.is_u64() {
                    Ok(vec![Constant::boxed(Value::Int(value.as_i64().unwrap()))])
                } else {
                    Ok(vec![Constant::boxed(Value::Float(value.as_f64().unwrap()))])
                }
            }
            JsonValue::String(value) => {
                if value.starts_with("&") {
                    Ok(vec![Reference::boxed(value[1..].to_string())])
                } else {
                    Ok(vec![Constant::boxed(Value::String(value.clone()))])
                }
            }
            _ => Err(unprocessable_entity!("Invalid JSON value: {}", json)),
        }
    }

    fn parse_array_syntax(
        &self,
        operator: &str,
        json_operands: &Vec<JsonValue>,
    ) -> Result<BoxedNode, ReductError> {
        let mut operands = vec![];
        for operand in json_operands {
            operands.extend(self.parse_intern(operand)?);
        }
        Self::parse_operator(operator, operands)
    }

    fn parse_object_syntax(
        &self,
        left_operand: &str,
        op_right_operand: &Map<String, JsonValue>,
    ) -> Result<BoxedNode, ReductError> {
        let mut left_operand = self.parse_intern(&JsonValue::String(left_operand.to_string()))?;
        if op_right_operand.len() != 1 {
            return Err(unprocessable_entity!(
                "Object notation must have exactly one operator"
            ));
        }

        let (operator, operand) = op_right_operand.iter().next().unwrap();
        let right_operand = self.parse_intern(operand)?;
        left_operand.extend(right_operand);
        Self::parse_operator(operator, left_operand)
    }

    fn parse_operator(operator: &str, operands: Vec<BoxedNode>) -> Result<BoxedNode, ReductError> {
        match operator {
            // Arithmetic operators
            "$add" => Add::boxed(operands),
            "$sub" => Sub::boxed(operands),
            "$mult" => Mult::boxed(operands),
            "$div" => Div::boxed(operands),
            "$div_num" => DivNum::boxed(operands),
            "$rem" => Rem::boxed(operands),
            "$abs" => Abs::boxed(operands),

            // Logical operators
            "$and" => AllOf::boxed(operands),
            "$all_of" => AllOf::boxed(operands),
            "$or" => AnyOf::boxed(operands),
            "$any_of" => AnyOf::boxed(operands),
            "$not" => NoneOf::boxed(operands),
            "$none_of" => NoneOf::boxed(operands),
            "$xor" => OneOf::boxed(operands),
            "$one_of" => OneOf::boxed(operands),

            // Comparison operators
            "$eq" => Eq::boxed(operands),
            "$gt" => Gt::boxed(operands),
            "$gte" => Gte::boxed(operands),
            "$lt" => Lt::boxed(operands),
            "$lte" => Lte::boxed(operands),
            "$ne" => Ne::boxed(operands),

            _ => Err(unprocessable_entity!(
                "Operator '{}' not supported",
                operator
            )),
        }
    }
}

impl Parser {
    pub fn new() -> Self {
        Self {}
    }
}

#[cfg(test)]
mod tests {
    use super::*;
    use crate::storage::query::condition::Context;
    use rstest::{fixture, rstest};
    use std::collections::HashMap;

    #[rstest]
    fn test_parser_array_syntax(parser: Parser, context: Context) {
        let json = serde_json::from_str(r#"{"$and": [true, {"$gt": [20, 10]}]}"#).unwrap();
        let node = parser.parse(&json).unwrap();
        assert!(node.apply(&context).unwrap().as_bool().unwrap());
    }

    #[rstest]
    fn test_parser_object_syntax(parser: Parser) {
        let json = serde_json::from_str(r#"{"&label": {"$gt": 10}}"#).unwrap();
        let node = parser.parse(&json).unwrap();
        let context = Context::new(HashMap::from_iter(vec![("label", "20")]));
        assert!(node.apply(&context).unwrap().as_bool().unwrap());
    }

    #[rstest]
    fn test_parse_int(parser: Parser, context: Context) {
        let json = serde_json::from_str(r#"{"$and": [1, -2]}"#).unwrap();
        let node = parser.parse(&json).unwrap();
        assert!(node.apply(&context).unwrap().as_bool().unwrap());
    }

    #[rstest]
    fn test_parse_float(parser: Parser, context: Context) {
        let json = serde_json::from_str(r#"{"$and": [1.1, -2.2]}"#).unwrap();
        let node = parser.parse(&json).unwrap();
        assert!(node.apply(&context).unwrap().as_bool().unwrap());
    }

    #[rstest]
    fn test_parse_string(parser: Parser, context: Context) {
        let json = serde_json::from_str(r#"{"$and": ["a", "b"]}"#).unwrap();
        let node = parser.parse(&json).unwrap();
        assert!(node.apply(&context).unwrap().as_bool().unwrap());
    }

    #[rstest]
    fn test_parser_multiline(parser: Parser) {
        let json =
            serde_json::from_str(r#"{"&label": {"$and": true}, "$and": [true, true]}"#).unwrap();
        let node = parser.parse(&json).unwrap();
        let context = Context::new(HashMap::from_iter(vec![("label", "true")]));
        assert!(node.apply(&context).unwrap().as_bool().unwrap());
    }

    #[rstest]
    fn test_parser_invalid_json(parser: Parser) {
        let json = serde_json::from_str(r#"{"$and": [true, true], "invalid": "json"}"#).unwrap();
        let result = parser.parse(&json);
        assert_eq!(result.err().unwrap().to_string(), "[UnprocessableEntity] A filed must contain array or object: {\"$and\":[true,true],\"invalid\":\"json\"}");
    }

    #[rstest]
    fn test_parser_invalid_operator(parser: Parser) {
        let json = serde_json::from_str(r#"{"$xx": [true, true]}"#).unwrap();
        let result = parser.parse(&json);
        assert_eq!(
            result.err().unwrap().to_string(),
            "[UnprocessableEntity] Operator '$xx' not supported"
        );
    }

    #[rstest]
    fn test_parser_invalid_object_notation(parser: Parser) {
        let json = serde_json::from_str(r#"{"&ref": {"$and": true, "x": "y"}}"#).unwrap();
        let result = parser.parse(&json);
        assert_eq!(
            result.err().unwrap().to_string(),
            "[UnprocessableEntity] Object notation must have exactly one operator"
        );
    }

    #[rstest]
    fn test_parser_invalid_value(parser: Parser) {
        let json = serde_json::from_str(r#"{"&ref": {"$and": []}}"#).unwrap();
        let result = parser.parse(&json);
        assert_eq!(
            result.err().unwrap().to_string(),
            "[UnprocessableEntity] Invalid JSON value: []"
        );
    }

    mod parse_operators {
        use super::*;
        #[rstest]
<<<<<<< HEAD
        // Arithmetic operators
        #[case("$add", vec![true, false], Value::Int(1))]
        #[case("$sub", vec![true, true], Value::Int(0))]
        #[case("$mult", vec![true, false], Value::Int(0))]
        #[case("$div", vec![true, true], Value::Float(1.0))]
        #[case("$div_num", vec![true, true], Value::Int(1))]
        #[case("$rem", vec![true, true], Value::Int(0))]
        #[case("$abs", vec![true], Value::Int(1))]
        // Logical operators
        #[case("$and", vec![true, false], Value::Bool(false))]
        #[case("$all_of", vec![true, false], Value::Bool(false))]
        #[case("$or", vec![true, false], Value::Bool(true))]
        #[case("$any_of", vec![true, false], Value::Bool(true))]
        #[case("$not", vec![true], Value::Bool(false))]
        #[case("$none_of", vec![true, true], Value::Bool(false))]
        #[case("$xor", vec![true, true], Value::Bool(false))]
        #[case("$one_of", vec![true, true], Value::Bool(false))]
        // Comparison operators
        #[case("$eq", vec![true, true], Value::Bool(true))]
        #[case("$gt", vec![true, false], Value::Bool(true))]
        #[case("$gte", vec![true, false], Value::Bool(true))]
        #[case("$lt", vec![true, false], Value::Bool(false))]
        #[case("$lte", vec![true, false], Value::Bool(false))]
        #[case("$ne", vec![true, false], Value::Bool(true))]
=======
        // Logical operators
        #[case("$and", "[true, false]", Value::Bool(false))]
        #[case("$all_of", "[true, false]", Value::Bool(false))]
        #[case("$or", "[true, false]", Value::Bool(true))]
        #[case("$any_of", "[true, false]", Value::Bool(true))]
        #[case("$not", "[true]", Value::Bool(false))]
        #[case("$none_of", "[true, true]", Value::Bool(false))]
        #[case("$xor", "[true, true]", Value::Bool(false))]
        #[case("$one_of", "[true, true]", Value::Bool(false))]
        // Comparison operators
        #[case("$eq", "[10, 10]", Value::Bool(true))]
        #[case("$gt", "[20, 10]", Value::Bool(true))]
        #[case("$gte", "[20, 10]", Value::Bool(true))]
        #[case("$lt", "[20, 10]", Value::Bool(false))]
        #[case("$lte", "[20, 10]", Value::Bool(false))]
        #[case("$ne", "[-10, 10]", Value::Bool(true))]

>>>>>>> f86fcde4
        fn test_parse_operator(
            parser: Parser,
            context: Context,
            #[case] operator: &str,
            #[case] operands: &str,
            #[case] expected: Value,
        ) {
            let json = serde_json::from_str(&format!(
                r#"{{"$eq":[{}, {{"{}": {} }}] }}"#,
                expected.as_string().unwrap(),
                operator,
                operands
            ))
            .unwrap();
            let node = parser.parse(&json).unwrap();
            assert!(
                node.apply(&context).unwrap().as_bool().unwrap(),
                "{}",
                node.print()
            );
        }
    }

    #[fixture]
    fn parser() -> Parser {
        Parser::new()
    }

    #[fixture]
    fn context() -> Context<'static> {
        Context::default()
    }
}<|MERGE_RESOLUTION|>--- conflicted
+++ resolved
@@ -231,32 +231,6 @@
     mod parse_operators {
         use super::*;
         #[rstest]
-<<<<<<< HEAD
-        // Arithmetic operators
-        #[case("$add", vec![true, false], Value::Int(1))]
-        #[case("$sub", vec![true, true], Value::Int(0))]
-        #[case("$mult", vec![true, false], Value::Int(0))]
-        #[case("$div", vec![true, true], Value::Float(1.0))]
-        #[case("$div_num", vec![true, true], Value::Int(1))]
-        #[case("$rem", vec![true, true], Value::Int(0))]
-        #[case("$abs", vec![true], Value::Int(1))]
-        // Logical operators
-        #[case("$and", vec![true, false], Value::Bool(false))]
-        #[case("$all_of", vec![true, false], Value::Bool(false))]
-        #[case("$or", vec![true, false], Value::Bool(true))]
-        #[case("$any_of", vec![true, false], Value::Bool(true))]
-        #[case("$not", vec![true], Value::Bool(false))]
-        #[case("$none_of", vec![true, true], Value::Bool(false))]
-        #[case("$xor", vec![true, true], Value::Bool(false))]
-        #[case("$one_of", vec![true, true], Value::Bool(false))]
-        // Comparison operators
-        #[case("$eq", vec![true, true], Value::Bool(true))]
-        #[case("$gt", vec![true, false], Value::Bool(true))]
-        #[case("$gte", vec![true, false], Value::Bool(true))]
-        #[case("$lt", vec![true, false], Value::Bool(false))]
-        #[case("$lte", vec![true, false], Value::Bool(false))]
-        #[case("$ne", vec![true, false], Value::Bool(true))]
-=======
         // Logical operators
         #[case("$and", "[true, false]", Value::Bool(false))]
         #[case("$all_of", "[true, false]", Value::Bool(false))]
@@ -273,8 +247,6 @@
         #[case("$lt", "[20, 10]", Value::Bool(false))]
         #[case("$lte", "[20, 10]", Value::Bool(false))]
         #[case("$ne", "[-10, 10]", Value::Bool(true))]
-
->>>>>>> f86fcde4
         fn test_parse_operator(
             parser: Parser,
             context: Context,
