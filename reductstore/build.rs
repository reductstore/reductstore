--- conflicted
+++ resolved
@@ -27,7 +27,7 @@
         .expect("Failed to compile protos");
 
     #[cfg(feature = "web-console")]
-    download_web_console("v1.10.1");
+    download_web_console("v1.10.2");
 
     #[cfg(feature = "select-ext")]
     download_ext("select-ext", "v0.2.0");
@@ -48,12 +48,7 @@
     Ok(())
 }
 #[cfg(feature = "web-console")]
-<<<<<<< HEAD
 fn download_web_console(version: &str) {
-=======
-fn download_web_console() {
-    const WEB_CONSOLE_VERSION: &str = "v1.10.2";
->>>>>>> 9aa9c5e1
     let out_dir = env::var("OUT_DIR").unwrap();
     let console_path = &format!("{}/console-{}.zip", out_dir, version);
     if Path::exists(Path::new(console_path)) {
