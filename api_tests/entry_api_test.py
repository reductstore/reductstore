import json

import numpy as np
import pytest

from conftest import get_detail


@pytest.fixture(name='bucket')
def _make_bucket_and_return_name(base_url, session, bucket_name) -> str:
    resp = session.post(f'{base_url}/b/{bucket_name}')
    assert resp.status_code == 200
    return bucket_name


@pytest.mark.parametrize("data,ts", [(b"some_data_1", 100), (b"some_data_2", 60), (b"some_data_3", 1000)])
def test_read_write_entries_ok(base_url, session, bucket, data, ts):
    """Should write few entries and read them back"""
    resp = session.post(f'{base_url}/b/{bucket}/entry?ts={ts}', data=data)
    assert resp.status_code == 200

    resp = session.get(f'{base_url}/b/{bucket}/entry?ts={ts}')
    assert resp.status_code == 200
    assert resp.content == data


def test_read_write_entries_big_blob_ok(base_url, session, bucket):
    """Should write and read files more than max block size"""
    huge_data = b"xaz" * 1024 * 1024
    ts = 1000
    resp = session.post(f'{base_url}/b/{bucket}/entry?ts={ts}', data=huge_data)
    assert resp.status_code == 200

    resp = session.post(f'{base_url}/b/{bucket}/entry?ts={ts + 100}', data=huge_data)
    assert resp.status_code == 200

    resp = session.get(f'{base_url}/b/{bucket}/entry?ts={ts}')
    assert resp.status_code == 200
    assert resp.content == huge_data

    assert resp.headers['Content-Type'] == "application/octet-stream"


def test_read_no_bucket(base_url, session):
    """Should return 404 if no bucket found"""
    resp = session.get(f'{base_url}/b/xxx/entry?ts=100')
    assert resp.status_code == 404
    assert 'xxx' in get_detail(resp)


def test_read_no_data(base_url, session, bucket):
    """Should return 404 if no data for ts"""
    resp = session.get(f'{base_url}/b/{bucket}/entry?ts=100')
    assert resp.status_code == 404


def test_read_bad_ts(base_url, session, bucket):
    """Should return 400 if ts is bad"""
<<<<<<< HEAD
    requests.post(f"{base_url}/b/{bucket}/entry?ts=100", data=b"somedata", headers=headers)
    resp = requests.get(f'{base_url}/b/{bucket}/entry?ts=XXXX', headers=headers)
=======
    session.post(f"{base_url}/b/{bucket}/entry?ts=100", data=b"somedata")
    resp = session.get(f'{base_url}/b/{bucket}/entry?ts=XXXX')
>>>>>>> 30d7300d
    assert resp.status_code == 422
    assert 'XXX' in get_detail(resp)


<<<<<<< HEAD
def test_read_bad_no_entry(base_url, headers, bucket):
    """Should return 400 if ts is bad"""
    resp = requests.get(f'{base_url}/b/{bucket}/entry', headers=headers)
=======
def test_read_bad_no_entry(base_url, session, bucket):
    """Should return 400 if ts is bad"""
    resp = session.get(f'{base_url}/b/{bucket}/entry')
>>>>>>> 30d7300d
    assert resp.status_code == 404
    assert 'entry' in get_detail(resp)


<<<<<<< HEAD
def test_write_no_bucket(base_url, headers):
=======
def test_write_no_bucket(base_url, session):
>>>>>>> 30d7300d
    """Should return 404 if no bucket found"""
    resp = session.post(f'{base_url}/b/xxx/entry?ts=100')
    assert resp.status_code == 404
    assert 'xxx' in get_detail(resp)


def test_write_bad_ts(base_url, session, bucket):
    """Should return 422 if ts is bad"""
    resp = session.post(f'{base_url}/b/{bucket}/entry?ts=XXXX')
    assert resp.status_code == 422
    assert 'XXX' in get_detail(resp)


def test_list_entry_ok(base_url, session, bucket):
    """Should return list with timestamps and sizes"""
    ts = 1000
    resp = session.post(f'{base_url}/b/{bucket}/entry?ts={ts}', data="some_data")
    assert resp.status_code == 200

    resp = session.post(f'{base_url}/b/{bucket}/entry?ts={ts + 100}', data="some_data")
    assert resp.status_code == 200

    resp = session.post(f'{base_url}/b/{bucket}/entry?ts={ts + 200}', data="some_data")
    assert resp.status_code == 200

    resp = session.get(f'{base_url}/b/{bucket}/entry/list?start={ts}&stop={ts + 200}')
    assert resp.status_code == 200

    data = json.loads(resp.content)
    assert "records" in data
    assert data["records"][0] == {'ts': '1000', 'size': '9'}
    assert data["records"][1] == {'ts': '1100', 'size': '9'}


def test_list_entry_no_data(base_url, session, bucket):
    """Should return 404 if no data for request"""
    resp = session.get(f'{base_url}/b/{bucket}/entry/list?start=100&stop=200')
    assert resp.status_code == 404


def test_latest_record(base_url, session, bucket):
    """Should return the latest record"""
    ts = 1000
    resp = session.get(f'{base_url}/b/{bucket}/entry')
    assert resp.status_code == 404

    session.post(f'{base_url}/b/{bucket}/entry?ts={ts}', data="some_data1")
    session.post(f'{base_url}/b/{bucket}/entry?ts={ts + 10}', data="some_data2")

    resp = session.get(f'{base_url}/b/{bucket}/entry')
    assert resp.status_code == 200
    assert resp.content == b"some_data2"


def test_read_write_big_blob(base_url, session, bucket):
    """Should read and write a big blob"""
    blob = np.random.bytes(2 ** 20).hex()
    ts = 1000

    resp = session.post(f'{base_url}/b/{bucket}/entry?ts={ts}', data=blob)
    assert resp.status_code == 200

    resp = session.get(f'{base_url}/b/{bucket}/entry')
    assert resp.status_code == 200
    assert len(resp.text) == len(blob)
    assert resp.text == blob<|MERGE_RESOLUTION|>--- conflicted
+++ resolved
@@ -56,35 +56,21 @@
 
 def test_read_bad_ts(base_url, session, bucket):
     """Should return 400 if ts is bad"""
-<<<<<<< HEAD
-    requests.post(f"{base_url}/b/{bucket}/entry?ts=100", data=b"somedata", headers=headers)
-    resp = requests.get(f'{base_url}/b/{bucket}/entry?ts=XXXX', headers=headers)
-=======
     session.post(f"{base_url}/b/{bucket}/entry?ts=100", data=b"somedata")
     resp = session.get(f'{base_url}/b/{bucket}/entry?ts=XXXX')
->>>>>>> 30d7300d
+
     assert resp.status_code == 422
     assert 'XXX' in get_detail(resp)
 
 
-<<<<<<< HEAD
-def test_read_bad_no_entry(base_url, headers, bucket):
-    """Should return 400 if ts is bad"""
-    resp = requests.get(f'{base_url}/b/{bucket}/entry', headers=headers)
-=======
 def test_read_bad_no_entry(base_url, session, bucket):
     """Should return 400 if ts is bad"""
     resp = session.get(f'{base_url}/b/{bucket}/entry')
->>>>>>> 30d7300d
     assert resp.status_code == 404
     assert 'entry' in get_detail(resp)
 
 
-<<<<<<< HEAD
-def test_write_no_bucket(base_url, headers):
-=======
 def test_write_no_bucket(base_url, session):
->>>>>>> 30d7300d
     """Should return 404 if no bucket found"""
     resp = session.post(f'{base_url}/b/xxx/entry?ts=100')
     assert resp.status_code == 404
