--- conflicted
+++ resolved
@@ -7,11 +7,7 @@
 
     assert resp.status_code == 200
     data = json.loads(resp.content)
-<<<<<<< HEAD
-    assert data['version'] >= '0.6.0'
-=======
     assert data['version'] >= '0.7.0'
->>>>>>> 0c10e691
     assert int(data['bucket_count']) > 0
     assert int(data['uptime']) >= 0
     assert int(data['latest_record']) >= 0
